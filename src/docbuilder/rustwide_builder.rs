--- conflicted
+++ resolved
@@ -122,12 +122,9 @@
 
         let mut targets_to_install = TARGETS
             .iter()
-<<<<<<< HEAD
             .map(|t| (*t).to_string()) // &str has a specialized ToString impl, while &&str goes through Display
-=======
-            .map(|&t| t.to_string())
->>>>>>> 11508e31
             .collect::<HashSet<_>>();
+            
         let installed_targets = match self.toolchain.installed_targets(&self.workspace) {
             Ok(targets) => targets,
             Err(err) => {
