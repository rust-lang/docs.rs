--- conflicted
+++ resolved
@@ -396,21 +396,9 @@
                 source_directory.display()
             );
             if archive_storage {
-<<<<<<< HEAD
-                let (archive, public) = match kind {
-                    FileKind::Rustdoc => (
-                        rustdoc_archive_path(&package.name, &package.version()),
-                        true,
-                    ),
-                    FileKind::Sources => (
-                        source_archive_path(&package.name, &package.version()),
-                        false,
-                    ),
-=======
                 let archive = match kind {
-                    FileKind::Rustdoc => rustdoc_archive_path(&package.name, &package.version),
-                    FileKind::Sources => source_archive_path(&package.name, &package.version),
->>>>>>> 42f000b7
+                    FileKind::Rustdoc => rustdoc_archive_path(&package.name, &package.version()),
+                    FileKind::Sources => source_archive_path(&package.name, &package.version()),
                 };
                 debug!("store in archive: {:?}", archive);
                 let (files_list, new_alg) =
