--- conflicted
+++ resolved
@@ -2,11 +2,8 @@
 use std::{path::PathBuf, process::Command};
 
 use anyhow::Context;
-<<<<<<< HEAD
 use crates_index_diff::git;
-=======
 use tracing::debug;
->>>>>>> b5515a9c
 use url::Url;
 
 use self::api::Api;
