--- conflicted
+++ resolved
@@ -14,22 +14,14 @@
         let rows = conn.query(
             &format!(
                 "SELECT COUNT(*)
-<<<<<<< HEAD
                  FROM releases
                  WHERE release_time < NOW() - INTERVAL '{} day' AND
                        release_time > NOW() - INTERVAL '{} day'",
-=======
-                                             FROM releases
-                                             WHERE release_time < NOW() - INTERVAL '{} day' AND
-                                                   release_time > NOW() - INTERVAL '{} day'",
->>>>>>> 11508e31
                 day,
                 day + 1
             ),
             &[],
         )?;
-<<<<<<< HEAD
-
         let failures_count_rows = conn.query(
             &format!(
                 "SELECT COUNT(*)
@@ -38,25 +30,12 @@
                        build_status = FALSE AND
                        release_time < NOW() - INTERVAL '{} day' AND
                        release_time > NOW() - INTERVAL '{} day'",
-=======
-        let failures_count_rows = conn.query(
-            &format!(
-                "SELECT COUNT(*)
-                                             FROM releases
-                                             WHERE is_library = TRUE AND
-                                                   build_status = FALSE AND
-                                                   release_time < NOW() - INTERVAL '{} day' AND
-                                                   release_time > NOW() - INTERVAL '{} day'",
->>>>>>> 11508e31
                 day,
                 day + 1
             ),
             &[],
         )?;
-<<<<<<< HEAD
 
-=======
->>>>>>> 11508e31
         let release_count: i64 = rows.get(0).get(0);
         let failure_count: i64 = failures_count_rows.get(0).get(0);
         let now = now();
