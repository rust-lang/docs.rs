//! Generic page struct

use handlebars_iron::Template;
use iron::response::Response;
use iron::{status, IronResult, Set};
use rustc_serialize::json::{Json, ToJson};
use std::collections::BTreeMap;

lazy_static::lazy_static! {
    static ref RUSTC_RESOURCE_SUFFIX: String = load_rustc_resource_suffix()
        .unwrap_or_else(|_| "???".into());
}

fn load_rustc_resource_suffix() -> Result<String, failure::Error> {
    let conn = crate::db::connect_db()?;

    let res = conn.query(
        "SELECT value FROM config WHERE name = 'rustc_version';",
        &[],
    )?;
    if res.is_empty() {
        failure::bail!("missing rustc version");
    }

    if let Some(Ok(vers)) = res.get(0).get_opt::<_, Json>("value") {
        if let Some(vers_str) = vers.as_string() {
            return Ok(crate::utils::parse_rustc_version(vers_str)?);
        }
    }

    failure::bail!("failed to parse the rustc version");
}

pub(crate) struct GlobalAlert {
    pub(crate) url: &'static str,
    pub(crate) text: &'static str,
    pub(crate) css_class: &'static str,
    pub(crate) fa_icon: &'static str,
}

impl ToJson for GlobalAlert {
    fn to_json(&self) -> Json {
        let mut map = BTreeMap::new();
        map.insert("url".to_string(), self.url.to_json());
        map.insert("text".to_string(), self.text.to_json());
        map.insert("css_class".to_string(), self.css_class.to_json());
        map.insert("fa_icon".to_string(), self.fa_icon.to_json());
        Json::Object(map)
    }
}

pub struct Page<T: ToJson> {
    title: Option<String>,
    content: T,
    status: status::Status,
    varss: BTreeMap<String, String>,
    varsb: BTreeMap<String, bool>,
    varsi: BTreeMap<String, i64>,
    rustc_resource_suffix: &'static str,
}

impl<T: ToJson> Page<T> {
    pub fn new(content: T) -> Page<T> {
        Page {
            title: None,
            content,
            status: status::Ok,
            varss: BTreeMap::new(),
            varsb: BTreeMap::new(),
            varsi: BTreeMap::new(),
            rustc_resource_suffix: &RUSTC_RESOURCE_SUFFIX,
        }
    }

    /// Sets a string variable
    pub fn set(mut self, var: &str, val: &str) -> Page<T> {
        self.varss.insert(var.to_owned(), val.to_owned());
        self
    }

    /// Sets a boolean variable
    pub fn set_bool(mut self, var: &str, val: bool) -> Page<T> {
        self.varsb.insert(var.to_owned(), val);
        self
    }

    /// Sets a boolean variable to true
    pub fn set_true(mut self, var: &str) -> Page<T> {
        self.varsb.insert(var.to_owned(), true);
        self
    }

    /// Sets an integer variable
    pub fn set_int(mut self, var: &str, val: i64) -> Page<T> {
        self.varsi.insert(var.to_owned(), val);
        self
    }

    /// Sets title of page
    pub fn title(mut self, title: &str) -> Page<T> {
        self.title = Some(title.to_owned());
        self
    }

    /// Sets status code for response
    pub fn set_status(mut self, s: status::Status) -> Page<T> {
        self.status = s;
        self
    }

    #[allow(clippy::wrong_self_convention)]
    pub fn to_resp(self, template: &str) -> IronResult<Response> {
        let mut resp = Response::new();
        let status = self.status;
        let temp = Template::new(template, self);
        resp.set_mut(temp).set_mut(status);

        Ok(resp)
    }
}

impl<T: ToJson> ToJson for Page<T> {
    fn to_json(&self) -> Json {
        let mut tree = BTreeMap::new();

        if let Some(ref title) = self.title {
            tree.insert("title".to_owned(), title.to_json());
        }

        tree.insert(
            "has_global_alert".to_owned(),
            crate::GLOBAL_ALERT.is_some().to_json(),
        );
        if let Some(ref global_alert) = crate::GLOBAL_ALERT {
            tree.insert("global_alert".to_owned(), global_alert.to_json());
        }

        tree.insert("content".to_owned(), self.content.to_json());
<<<<<<< HEAD
        tree.insert("rustc_resource_suffix".to_owned(), self.rustc_resource_suffix.to_json());
        tree.insert("cratesfyi_version".to_owned(), crate::BUILD_VERSION.to_json());
=======
        tree.insert(
            "rustc_resource_suffix".to_owned(),
            self.rustc_resource_suffix.to_json(),
        );
        tree.insert(
            "cratesfyi_version".to_owned(),
            crate::BUILD_VERSION.to_json(),
        );
>>>>>>> 11508e31
        tree.insert(
            "cratesfyi_version_safe".to_owned(),
            crate::BUILD_VERSION
                .replace(" ", "-")
                .replace("(", "")
                .replace(")", "")
<<<<<<< HEAD
                .to_json()
=======
                .to_json(),
>>>>>>> 11508e31
        );
        tree.insert("varss".to_owned(), self.varss.to_json());
        tree.insert("varsb".to_owned(), self.varsb.to_json());
        tree.insert("varsi".to_owned(), self.varsi.to_json());
        Json::Object(tree)
    }
}<|MERGE_RESOLUTION|>--- conflicted
+++ resolved
@@ -136,10 +136,6 @@
         }
 
         tree.insert("content".to_owned(), self.content.to_json());
-<<<<<<< HEAD
-        tree.insert("rustc_resource_suffix".to_owned(), self.rustc_resource_suffix.to_json());
-        tree.insert("cratesfyi_version".to_owned(), crate::BUILD_VERSION.to_json());
-=======
         tree.insert(
             "rustc_resource_suffix".to_owned(),
             self.rustc_resource_suffix.to_json(),
@@ -148,18 +144,13 @@
             "cratesfyi_version".to_owned(),
             crate::BUILD_VERSION.to_json(),
         );
->>>>>>> 11508e31
         tree.insert(
             "cratesfyi_version_safe".to_owned(),
             crate::BUILD_VERSION
                 .replace(" ", "-")
                 .replace("(", "")
                 .replace(")", "")
-<<<<<<< HEAD
-                .to_json()
-=======
                 .to_json(),
->>>>>>> 11508e31
         );
         tree.insert("varss".to_owned(), self.varss.to_json());
         tree.insert("varsb".to_owned(), self.varsb.to_json());
