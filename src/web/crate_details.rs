use super::{match_version, redirect_base, render_markdown, MatchSemver, MetaData};
use crate::{db::Pool, impl_webpage, repositories::RepositoryStatsUpdater, web::page::WebPage};
use chrono::{DateTime, Utc};
use iron::prelude::*;
use iron::Url;
use postgres::GenericClient;
use router::Router;
use serde::{ser::Serializer, Serialize};
use serde_json::Value;

// TODO: Add target name and versions

#[derive(Debug, Clone, PartialEq, Serialize)]
pub struct CrateDetails {
    name: String,
    version: String,
    description: Option<String>,
    owners: Vec<(String, String)>,
    dependencies: Option<Value>,
    #[serde(serialize_with = "optional_markdown")]
    readme: Option<String>,
    #[serde(serialize_with = "optional_markdown")]
    rustdoc: Option<String>, // this is description_long in database
    release_time: DateTime<Utc>,
    build_status: bool,
    last_successful_build: Option<String>,
    rustdoc_status: bool,
    pub archive_storage: bool,
    repository_url: Option<String>,
    homepage_url: Option<String>,
    keywords: Option<Value>,
    have_examples: bool, // need to check this manually
    pub target_name: String,
    releases: Vec<Release>,
    repository_metadata: Option<RepositoryMetadata>,
    pub(crate) metadata: MetaData,
    is_library: bool,
    license: Option<String>,
    documentation_url: Option<String>,
    total_items: Option<f32>,
    documented_items: Option<f32>,
    total_items_needing_examples: Option<f32>,
    items_with_examples: Option<f32>,
    /// Database id for this crate
    pub(crate) crate_id: i32,
    /// Database id for this release
    pub(crate) release_id: i32,
}

#[derive(Debug, Clone, PartialEq, Serialize)]
struct RepositoryMetadata {
    stars: i32,
    forks: i32,
    issues: i32,
    name: Option<String>,
    icon: &'static str,
}

fn optional_markdown<S>(markdown: &Option<String>, serializer: S) -> Result<S::Ok, S::Error>
where
    S: Serializer,
{
    markdown
        .as_ref()
        .map(|markdown| render_markdown(markdown))
        .serialize(serializer)
}

#[derive(Debug, Clone, Eq, PartialEq, Serialize)]
pub struct Release {
    pub id: i32,
    pub version: semver::Version,
    pub build_status: bool,
    pub yanked: bool,
    pub is_library: bool,
}

impl CrateDetails {
    pub fn new(
        conn: &mut impl GenericClient,
        name: &str,
        version: &str,
<<<<<<< HEAD
        up: Option<&RepositoryStatsUpdater>,
    ) -> Result<Option<CrateDetails>, anyhow::Error> {
=======
        version_or_latest: &str,
        up: &RepositoryStatsUpdater,
    ) -> Option<CrateDetails> {
>>>>>>> 3e9a87fe
        // get all stuff, I love you rustfmt
        let query = "
            SELECT
                crates.id AS crate_id,
                releases.id AS release_id,
                crates.name,
                releases.version,
                releases.description,
                releases.dependencies,
                releases.readme,
                releases.description_long,
                releases.release_time,
                releases.build_status,
                releases.rustdoc_status,
                releases.archive_storage,
                releases.repository_url,
                releases.homepage_url,
                releases.keywords,
                releases.have_examples,
                releases.target_name,
                repositories.host as repo_host,
                repositories.stars as repo_stars,
                repositories.forks as repo_forks,
                repositories.issues as repo_issues,
                repositories.name as repo_name,
                releases.is_library,
                releases.yanked,
                releases.doc_targets,
                releases.license,
                releases.documentation_url,
                releases.default_target,
                doc_coverage.total_items,
                doc_coverage.documented_items,
                doc_coverage.total_items_needing_examples,
                doc_coverage.items_with_examples
            FROM releases
            INNER JOIN crates ON releases.crate_id = crates.id
            LEFT JOIN doc_coverage ON doc_coverage.release_id = releases.id
            LEFT JOIN repositories ON releases.repository_id = repositories.id
            WHERE crates.name = $1 AND releases.version = $2;";

        let rows = conn.query(query, &[&name, &version])?;

        let krate = if rows.is_empty() {
            return Ok(None);
        } else {
            &rows[0]
        };

        let crate_id: i32 = krate.get("crate_id");
        let release_id: i32 = krate.get("release_id");

        // get releases, sorted by semver
        let releases = releases_for_crate(conn, crate_id)?;

        let repository_metadata =
            krate
                .get::<_, Option<String>>("repo_host")
                .map(|host| RepositoryMetadata {
                    issues: krate.get("repo_issues"),
                    stars: krate.get("repo_stars"),
                    forks: krate.get("repo_forks"),
                    name: krate.get("repo_name"),
                    icon: up.map_or("code-branch", |u| u.get_icon_name(&host)),
                });

        let metadata = MetaData {
            name: krate.get("name"),
            version: krate.get("version"),
            version_or_latest: version_or_latest.to_string(),
            description: krate.get("description"),
            rustdoc_status: krate.get("rustdoc_status"),
            target_name: krate.get("target_name"),
            default_target: krate.get("default_target"),
            doc_targets: MetaData::parse_doc_targets(krate.get("doc_targets")),
            yanked: krate.get("yanked"),
        };

        let documented_items: Option<i32> = krate.get("documented_items");
        let total_items: Option<i32> = krate.get("total_items");
        let total_items_needing_examples: Option<i32> = krate.get("total_items_needing_examples");
        let items_with_examples: Option<i32> = krate.get("items_with_examples");

        let mut crate_details = CrateDetails {
            name: krate.get("name"),
            version: krate.get("version"),
            description: krate.get("description"),
            owners: Vec::new(),
            dependencies: krate.get("dependencies"),
            readme: krate.get("readme"),
            rustdoc: krate.get("description_long"),
            release_time: krate.get("release_time"),
            build_status: krate.get("build_status"),
            last_successful_build: None,
            rustdoc_status: krate.get("rustdoc_status"),
            archive_storage: krate.get("archive_storage"),
            repository_url: krate.get("repository_url"),
            homepage_url: krate.get("homepage_url"),
            keywords: krate.get("keywords"),
            have_examples: krate.get("have_examples"),
            target_name: krate.get("target_name"),
            releases,
            repository_metadata,
            metadata,
            is_library: krate.get("is_library"),
            license: krate.get("license"),
            documentation_url: krate.get("documentation_url"),
            documented_items: documented_items.map(|v| v as f32),
            total_items: total_items.map(|v| v as f32),
            total_items_needing_examples: total_items_needing_examples.map(|v| v as f32),
            items_with_examples: items_with_examples.map(|v| v as f32),
            crate_id,
            release_id,
        };

        // get owners
        let owners = conn.query(
            "SELECT login, avatar
                 FROM owners
                 INNER JOIN owner_rels ON owner_rels.oid = owners.id
                 WHERE cid = $1",
            &[&crate_id],
        )?;

        crate_details.owners = owners
            .into_iter()
            .map(|row| (row.get("login"), row.get("avatar")))
            .collect();

        if !crate_details.build_status {
            crate_details.last_successful_build = crate_details
                .releases
                .iter()
                .filter(|release| release.build_status && !release.yanked)
                .map(|release| release.version.to_string())
                .next();
        }

        Ok(Some(crate_details))
    }

    /// Returns the latest non-yanked, non-prerelease release of this crate (or latest
    /// yanked/prereleased if that is all that exist).
    pub fn latest_release(&self) -> &Release {
        self.releases
            .iter()
            .find(|release| !release.version.is_prerelease() && !release.yanked)
            .unwrap_or(&self.releases[0])
    }
}

fn releases_for_crate(
    conn: &mut impl GenericClient,
    crate_id: i32,
) -> Result<Vec<Release>, anyhow::Error> {
    let mut releases: Vec<Release> = conn
        .query(
            "SELECT 
                id, 
                version,
                build_status,
                yanked,
                is_library
             FROM releases
             WHERE 
                 releases.crate_id = $1",
            &[&crate_id],
        )?
        .into_iter()
        .filter_map(|row| {
            let version: String = row.get("version");
            semver::Version::parse(&version)
                .map(|semversion| Release {
                    id: row.get("id"),
                    version: semversion,
                    build_status: row.get("build_status"),
                    yanked: row.get("yanked"),
                    is_library: row.get("is_library"),
                })
                .ok()
        })
        .collect();

    releases.sort_by(|a, b| b.version.cmp(&a.version));
    Ok(releases)
}

#[derive(Debug, Clone, PartialEq, Serialize)]
struct CrateDetailsPage {
    details: CrateDetails,
}

impl_webpage! {
    CrateDetailsPage = "crate/details.html",
}

pub fn crate_details_handler(req: &mut Request) -> IronResult<Response> {
    let router = extension!(req, Router);
    // this handler must always called with a crate name
    let name = cexpect!(req, router.find("name"));
    let req_version = router.find("version");

<<<<<<< HEAD
    let mut conn = extension!(req, Pool).get()?;

    match match_version(&mut conn, name, req_version).and_then(|m| m.assume_exact())? {
        MatchSemver::Exact((version, _)) => {
            let updater = extension!(req, RepositoryStatsUpdater);
            let details = cexpect!(
                req,
                ctry!(
                    req,
                    CrateDetails::new(&mut *conn, name, &version, Some(updater))
                )
            );
=======
    if req_version == None {
        let url = ctry!(
            req,
            Url::parse(&format!("{}/crate/{}/latest", redirect_base(req), name,)),
        );
        return Ok(super::redirect(url));
    }
>>>>>>> 3e9a87fe

    let mut conn = extension!(req, Pool).get()?;

    let found_version =
        match_version(&mut conn, name, req_version).and_then(|m| m.assume_exact())?;
    let (version, version_or_latest) = match found_version {
        MatchSemver::Exact((version, _)) => (version.clone(), version),
        MatchSemver::Latest((version, _)) => (version, "latest".to_string()),
        MatchSemver::Semver((version, _)) => {
            let url = ctry!(
                req,
                Url::parse(&format!(
                    "{}/crate/{}/{}",
                    redirect_base(req),
                    name,
                    version
                )),
            );

            return Ok(super::redirect(url));
        }
    };

    let updater = extension!(req, RepositoryStatsUpdater);
    let details = cexpect!(
        req,
        CrateDetails::new(&mut conn, name, &version, &version_or_latest, updater)
    );

    CrateDetailsPage { details }.into_response(req)
}

#[cfg(test)]
mod tests {
    use super::*;
    use crate::index::api::CrateOwner;
    use crate::test::{assert_redirect, wrapper, TestDatabase};
    use anyhow::{Context, Error};
    use kuchiki::traits::TendrilSink;
    use std::collections::HashMap;

    fn assert_last_successful_build_equals(
        db: &TestDatabase,
        package: &str,
        version: &str,
        expected_last_successful_build: Option<&str>,
    ) -> Result<(), Error> {
<<<<<<< HEAD
        let details = CrateDetails::new(&mut *db.conn(), package, version, None)
            .with_context(|| anyhow::anyhow!("could not fetch crate details"))?
            .unwrap();
=======
        let details = CrateDetails::new(
            &mut db.conn(),
            package,
            version,
            version,
            db.repository_stats_updater(),
        )
        .with_context(|| anyhow::anyhow!("could not fetch crate details"))?;
>>>>>>> 3e9a87fe

        assert_eq!(
            details.last_successful_build,
            expected_last_successful_build.map(|s| s.to_string()),
        );
        Ok(())
    }

    #[test]
    fn test_last_successful_build_when_last_releases_failed_or_yanked() {
        wrapper(|env| {
            let db = env.db();

            env.fake_release().name("foo").version("0.0.1").create()?;
            env.fake_release().name("foo").version("0.0.2").create()?;
            env.fake_release()
                .name("foo")
                .version("0.0.3")
                .build_result_failed()
                .create()?;
            env.fake_release()
                .name("foo")
                .version("0.0.4")
                .yanked(true)
                .create()?;
            env.fake_release()
                .name("foo")
                .version("0.0.5")
                .build_result_failed()
                .yanked(true)
                .create()?;

            assert_last_successful_build_equals(db, "foo", "0.0.1", None)?;
            assert_last_successful_build_equals(db, "foo", "0.0.2", None)?;
            assert_last_successful_build_equals(db, "foo", "0.0.3", Some("0.0.2"))?;
            assert_last_successful_build_equals(db, "foo", "0.0.4", None)?;
            assert_last_successful_build_equals(db, "foo", "0.0.5", Some("0.0.2"))?;
            Ok(())
        });
    }

    #[test]
    fn test_last_successful_build_when_all_releases_failed_or_yanked() {
        wrapper(|env| {
            let db = env.db();

            env.fake_release()
                .name("foo")
                .version("0.0.1")
                .build_result_failed()
                .create()?;
            env.fake_release()
                .name("foo")
                .version("0.0.2")
                .build_result_failed()
                .create()?;
            env.fake_release()
                .name("foo")
                .version("0.0.3")
                .yanked(true)
                .create()?;

            assert_last_successful_build_equals(db, "foo", "0.0.1", None)?;
            assert_last_successful_build_equals(db, "foo", "0.0.2", None)?;
            assert_last_successful_build_equals(db, "foo", "0.0.3", None)?;
            Ok(())
        });
    }

    #[test]
    fn test_last_successful_build_with_intermittent_releases_failed_or_yanked() {
        wrapper(|env| {
            let db = env.db();

            env.fake_release().name("foo").version("0.0.1").create()?;
            env.fake_release()
                .name("foo")
                .version("0.0.2")
                .build_result_failed()
                .create()?;
            env.fake_release()
                .name("foo")
                .version("0.0.3")
                .yanked(true)
                .create()?;
            env.fake_release().name("foo").version("0.0.4").create()?;

            assert_last_successful_build_equals(db, "foo", "0.0.1", None)?;
            assert_last_successful_build_equals(db, "foo", "0.0.2", Some("0.0.4"))?;
            assert_last_successful_build_equals(db, "foo", "0.0.3", None)?;
            assert_last_successful_build_equals(db, "foo", "0.0.4", None)?;
            Ok(())
        });
    }

    #[test]
    fn test_releases_should_be_sorted() {
        wrapper(|env| {
            let db = env.db();

            // Add new releases of 'foo' out-of-order since CrateDetails should sort them descending
            env.fake_release().name("foo").version("0.1.0").create()?;
            env.fake_release().name("foo").version("0.1.1").create()?;
            env.fake_release()
                .name("foo")
                .version("0.3.0")
                .build_result_failed()
                .create()?;
            env.fake_release().name("foo").version("1.0.0").create()?;
            env.fake_release().name("foo").version("0.12.0").create()?;
            env.fake_release()
                .name("foo")
                .version("0.2.0")
                .yanked(true)
                .create()?;
            env.fake_release()
                .name("foo")
                .version("0.2.0-alpha")
                .create()?;
            env.fake_release()
                .name("foo")
                .version("0.0.1")
                .build_result_failed()
                .binary(true)
                .create()?;

<<<<<<< HEAD
            let details = CrateDetails::new(&mut *db.conn(), "foo", "0.2.0", None)
                .unwrap()
                .unwrap();
=======
            let details = CrateDetails::new(
                &mut db.conn(),
                "foo",
                "0.2.0",
                "0.2.0",
                db.repository_stats_updater(),
            )
            .unwrap();
>>>>>>> 3e9a87fe
            assert_eq!(
                details.releases,
                vec![
                    Release {
                        version: semver::Version::parse("1.0.0")?,
                        build_status: true,
                        yanked: false,
                        is_library: true,
                        id: details.releases[0].id,
                    },
                    Release {
                        version: semver::Version::parse("0.12.0")?,
                        build_status: true,
                        yanked: false,
                        is_library: true,
                        id: details.releases[1].id,
                    },
                    Release {
                        version: semver::Version::parse("0.3.0")?,
                        build_status: false,
                        yanked: false,
                        is_library: true,
                        id: details.releases[2].id,
                    },
                    Release {
                        version: semver::Version::parse("0.2.0")?,
                        build_status: true,
                        yanked: true,
                        is_library: true,
                        id: details.releases[3].id,
                    },
                    Release {
                        version: semver::Version::parse("0.2.0-alpha")?,
                        build_status: true,
                        yanked: false,
                        is_library: true,
                        id: details.releases[4].id,
                    },
                    Release {
                        version: semver::Version::parse("0.1.1")?,
                        build_status: true,
                        yanked: false,
                        is_library: true,
                        id: details.releases[5].id,
                    },
                    Release {
                        version: semver::Version::parse("0.1.0")?,
                        build_status: true,
                        yanked: false,
                        is_library: true,
                        id: details.releases[6].id,
                    },
                    Release {
                        version: semver::Version::parse("0.0.1")?,
                        build_status: false,
                        yanked: false,
                        is_library: false,
                        id: details.releases[7].id,
                    },
                ]
            );

            Ok(())
        });
    }

    #[test]
    fn test_latest_version() {
        wrapper(|env| {
            let db = env.db();

            env.fake_release().name("foo").version("0.0.1").create()?;
            env.fake_release().name("foo").version("0.0.3").create()?;
            env.fake_release().name("foo").version("0.0.2").create()?;

            for version in &["0.0.1", "0.0.2", "0.0.3"] {
<<<<<<< HEAD
                let details = CrateDetails::new(&mut *db.conn(), "foo", version, None)
                    .unwrap()
                    .unwrap();
=======
                let details = CrateDetails::new(
                    &mut db.conn(),
                    "foo",
                    version,
                    version,
                    db.repository_stats_updater(),
                )
                .unwrap();
>>>>>>> 3e9a87fe
                assert_eq!(
                    details.latest_release().version,
                    semver::Version::parse("0.0.3")?
                );
            }

            Ok(())
        })
    }

    #[test]
    fn test_latest_version_ignores_prerelease() {
        wrapper(|env| {
            let db = env.db();

            env.fake_release().name("foo").version("0.0.1").create()?;
            env.fake_release()
                .name("foo")
                .version("0.0.3-pre.1")
                .create()?;
            env.fake_release().name("foo").version("0.0.2").create()?;

            for version in &["0.0.1", "0.0.2", "0.0.3-pre.1"] {
<<<<<<< HEAD
                let details = CrateDetails::new(&mut *db.conn(), "foo", version, None)
                    .unwrap()
                    .unwrap();
=======
                let details = CrateDetails::new(
                    &mut db.conn(),
                    "foo",
                    version,
                    version,
                    db.repository_stats_updater(),
                )
                .unwrap();
>>>>>>> 3e9a87fe
                assert_eq!(
                    details.latest_release().version,
                    semver::Version::parse("0.0.2")?
                );
            }

            Ok(())
        })
    }

    #[test]
    fn test_latest_version_ignores_yanked() {
        wrapper(|env| {
            let db = env.db();

            env.fake_release().name("foo").version("0.0.1").create()?;
            env.fake_release()
                .name("foo")
                .version("0.0.3")
                .yanked(true)
                .create()?;
            env.fake_release().name("foo").version("0.0.2").create()?;

            for version in &["0.0.1", "0.0.2", "0.0.3"] {
<<<<<<< HEAD
                let details = CrateDetails::new(&mut *db.conn(), "foo", version, None)
                    .unwrap()
                    .unwrap();
=======
                let details = CrateDetails::new(
                    &mut db.conn(),
                    "foo",
                    version,
                    version,
                    db.repository_stats_updater(),
                )
                .unwrap();
>>>>>>> 3e9a87fe
                assert_eq!(
                    details.latest_release().version,
                    semver::Version::parse("0.0.2")?
                );
            }

            Ok(())
        })
    }

    #[test]
    fn test_latest_version_only_yanked() {
        wrapper(|env| {
            let db = env.db();

            env.fake_release()
                .name("foo")
                .version("0.0.1")
                .yanked(true)
                .create()?;
            env.fake_release()
                .name("foo")
                .version("0.0.3")
                .yanked(true)
                .create()?;
            env.fake_release()
                .name("foo")
                .version("0.0.2")
                .yanked(true)
                .create()?;

            for version in &["0.0.1", "0.0.2", "0.0.3"] {
<<<<<<< HEAD
                let details = CrateDetails::new(&mut *db.conn(), "foo", version, None)
                    .unwrap()
                    .unwrap();
=======
                let details = CrateDetails::new(
                    &mut db.conn(),
                    "foo",
                    version,
                    version,
                    db.repository_stats_updater(),
                )
                .unwrap();
>>>>>>> 3e9a87fe
                assert_eq!(
                    details.latest_release().version,
                    semver::Version::parse("0.0.3")?
                );
            }

            Ok(())
        })
    }

    #[test]
    fn releases_dropdowns_is_correct() {
        wrapper(|env| {
            env.fake_release()
                .name("binary")
                .version("0.1.0")
                .binary(true)
                .create()?;

            let page = kuchiki::parse_html()
                .one(env.frontend().get("/crate/binary/0.1.0").send()?.text()?);
            let warning = page.select_first("a.pure-menu-link.warn").unwrap();

            assert_eq!(
                warning
                    .as_node()
                    .as_element()
                    .unwrap()
                    .attributes
                    .borrow()
                    .get("title")
                    .unwrap(),
                "binary-0.1.0 is not a library"
            );

            Ok(())
        });
    }

    #[test]
    fn test_updating_owners() {
        wrapper(|env| {
            let db = env.db();

            env.fake_release()
                .name("foo")
                .version("0.0.1")
                .add_owner(CrateOwner {
                    login: "foobar".into(),
                    avatar: "https://example.org/foobar".into(),
                    name: "Foo Bar".into(),
                    email: "foobar@example.org".into(),
                })
                .create()?;

<<<<<<< HEAD
            let details = CrateDetails::new(&mut *db.conn(), "foo", "0.0.1", None)
                .unwrap()
                .unwrap();
=======
            let details = CrateDetails::new(
                &mut db.conn(),
                "foo",
                "0.0.1",
                "0.0.1",
                db.repository_stats_updater(),
            )
            .unwrap();
>>>>>>> 3e9a87fe
            assert_eq!(
                details.owners,
                vec![("foobar".into(), "https://example.org/foobar".into())]
            );

            // Adding a new owner, and changing details on an existing owner
            env.fake_release()
                .name("foo")
                .version("0.0.2")
                .add_owner(CrateOwner {
                    login: "foobar".into(),
                    avatar: "https://example.org/foobarv2".into(),
                    name: "Foo Bar".into(),
                    email: "foobar@example.org".into(),
                })
                .add_owner(CrateOwner {
                    login: "barfoo".into(),
                    avatar: "https://example.org/barfoo".into(),
                    name: "Bar Foo".into(),
                    email: "foobar@example.org".into(),
                })
                .create()?;

<<<<<<< HEAD
            let details = CrateDetails::new(&mut *db.conn(), "foo", "0.0.1", None)
                .unwrap()
                .unwrap();
=======
            let details = CrateDetails::new(
                &mut db.conn(),
                "foo",
                "0.0.1",
                "0.0.1",
                db.repository_stats_updater(),
            )
            .unwrap();
>>>>>>> 3e9a87fe
            let mut owners = details.owners;
            owners.sort();
            assert_eq!(
                owners,
                vec![
                    ("barfoo".into(), "https://example.org/barfoo".into()),
                    ("foobar".into(), "https://example.org/foobarv2".into())
                ]
            );

            // Removing an existing owner
            env.fake_release()
                .name("foo")
                .version("0.0.3")
                .add_owner(CrateOwner {
                    login: "barfoo".into(),
                    avatar: "https://example.org/barfoo".into(),
                    name: "Bar Foo".into(),
                    email: "foobar@example.org".into(),
                })
                .create()?;

<<<<<<< HEAD
            let details = CrateDetails::new(&mut *db.conn(), "foo", "0.0.1", None)
                .unwrap()
                .unwrap();
=======
            let details = CrateDetails::new(
                &mut db.conn(),
                "foo",
                "0.0.1",
                "0.0.1",
                db.repository_stats_updater(),
            )
            .unwrap();
>>>>>>> 3e9a87fe
            assert_eq!(
                details.owners,
                vec![("barfoo".into(), "https://example.org/barfoo".into())]
            );

            // Changing owner details on another of their crates applies the change to both
            env.fake_release()
                .name("bar")
                .version("0.0.1")
                .add_owner(CrateOwner {
                    login: "barfoo".into(),
                    avatar: "https://example.org/barfoov2".into(),
                    name: "Bar Foo".into(),
                    email: "foobar@example.org".into(),
                })
                .create()?;

<<<<<<< HEAD
            let details = CrateDetails::new(&mut *db.conn(), "foo", "0.0.1", None)
                .unwrap()
                .unwrap();
=======
            let details = CrateDetails::new(
                &mut db.conn(),
                "foo",
                "0.0.1",
                "0.0.1",
                db.repository_stats_updater(),
            )
            .unwrap();
>>>>>>> 3e9a87fe
            assert_eq!(
                details.owners,
                vec![("barfoo".into(), "https://example.org/barfoov2".into())]
            );

            Ok(())
        });
    }

    #[test]
    fn feature_flags_report_empty() {
        wrapper(|env| {
            env.fake_release()
                .name("library")
                .version("0.1.0")
                .features(HashMap::new())
                .create()?;

            let page = kuchiki::parse_html().one(
                env.frontend()
                    .get("/crate/library/0.1.0/features")
                    .send()?
                    .text()?,
            );
            assert!(page.select_first(r#"p[data-id="empty-features"]"#).is_ok());
            Ok(())
        });
    }

    #[test]
    fn feature_private_feature_flags_are_hidden() {
        wrapper(|env| {
            let features = [("_private".into(), Vec::new())]
                .iter()
                .cloned()
                .collect::<HashMap<String, Vec<String>>>();
            env.fake_release()
                .name("library")
                .version("0.1.0")
                .features(features)
                .create()?;

            let page = kuchiki::parse_html().one(
                env.frontend()
                    .get("/crate/library/0.1.0/features")
                    .send()?
                    .text()?,
            );
            assert!(page.select_first(r#"p[data-id="empty-features"]"#).is_ok());
            Ok(())
        });
    }

    #[test]
    fn feature_flags_without_default() {
        wrapper(|env| {
            let features = [("feature1".into(), Vec::new())]
                .iter()
                .cloned()
                .collect::<HashMap<String, Vec<String>>>();
            env.fake_release()
                .name("library")
                .version("0.1.0")
                .features(features)
                .create()?;

            let page = kuchiki::parse_html().one(
                env.frontend()
                    .get("/crate/library/0.1.0/features")
                    .send()?
                    .text()?,
            );
            assert!(page.select_first(r#"p[data-id="empty-features"]"#).is_err());
            let def_len = page
                .select_first(r#"b[data-id="default-feature-len"]"#)
                .unwrap();
            assert_eq!(def_len.text_contents(), "0");
            Ok(())
        });
    }

    #[test]
    fn feature_flags_with_nested_default() {
        wrapper(|env| {
            let features = [
                ("default".into(), vec!["feature1".into()]),
                ("feature1".into(), vec!["feature2".into()]),
                ("feature2".into(), Vec::new()),
            ]
            .iter()
            .cloned()
            .collect::<HashMap<String, Vec<String>>>();
            env.fake_release()
                .name("library")
                .version("0.1.0")
                .features(features)
                .create()?;

            let page = kuchiki::parse_html().one(
                env.frontend()
                    .get("/crate/library/0.1.0/features")
                    .send()?
                    .text()?,
            );
            assert!(page.select_first(r#"p[data-id="empty-features"]"#).is_err());
            let def_len = page
                .select_first(r#"b[data-id="default-feature-len"]"#)
                .unwrap();
            assert_eq!(def_len.text_contents(), "3");
            Ok(())
        });
    }

    #[test]
    fn feature_flags_report_null() {
        wrapper(|env| {
            let id = env
                .fake_release()
                .name("library")
                .version("0.1.0")
                .create()?;

            env.db()
                .conn()
                .query("UPDATE releases SET features = NULL WHERE id = $1", &[&id])?;

            let page = kuchiki::parse_html().one(
                env.frontend()
                    .get("/crate/library/0.1.0/features")
                    .send()?
                    .text()?,
            );
            assert!(page.select_first(r#"p[data-id="null-features"]"#).is_ok());
            Ok(())
        });
    }

    #[test]
    fn platform_links_are_direct_and_without_nofollow() {
        wrapper(|env| {
            env.fake_release()
                .name("dummy")
                .version("0.4.0")
                .rustdoc_file("dummy/index.html")
                .rustdoc_file("x86_64-pc-windows-msvc/dummy/index.html")
                .default_target("x86_64-unknown-linux-gnu")
                .add_target("x86_64-pc-windows-msvc")
                .create()?;

            let response = env.frontend().get("/crate/dummy/0.4.0").send()?;
            assert!(response.status().is_success());

            let platform_links: Vec<(String, String)> = kuchiki::parse_html()
                .one(response.text()?)
                .select(r#"a[aria-label="Platform"] + ul li a"#)
                .expect("invalid selector")
                .map(|el| {
                    let attributes = el.attributes.borrow();
                    let url = attributes.get("href").expect("href").to_string();
                    let rel = attributes.get("rel").unwrap_or("").to_string();
                    (url, rel)
                })
                .collect();

            assert_eq!(platform_links.len(), 2);

            for (url, rel) in platform_links {
                assert!(!url.contains("/target-redirect/"));
                assert_eq!(rel, "");
            }

            Ok(())
        });
    }

    #[test]
    fn latest_url() {
        wrapper(|env| {
            env.fake_release()
                .name("dummy")
                .version("0.4.0")
                .rustdoc_file("dummy/index.html")
                .rustdoc_file("x86_64-pc-windows-msvc/dummy/index.html")
                .default_target("x86_64-unknown-linux-gnu")
                .add_target("x86_64-pc-windows-msvc")
                .create()?;
            let web = env.frontend();

            let resp = env.frontend().get("/crate/dummy/latest").send()?;
            assert!(resp.status().is_success());
            assert!(resp.url().as_str().ends_with("/crate/dummy/latest"));
            let body = String::from_utf8(resp.bytes().unwrap().to_vec()).unwrap();
            assert!(body.contains("<a href=\"/crate/dummy/latest/features\""));
            assert!(body.contains("<a href=\"/crate/dummy/latest/builds\""));
            assert!(body.contains("<a href=\"/crate/dummy/latest/source/\""));
            assert!(body.contains("<a href=\"/crate/dummy/latest\""));

            assert_redirect("/crate/dummy/latest/", "/crate/dummy/latest", web)?;
            assert_redirect("/crate/dummy", "/crate/dummy/latest", web)?;

            let resp_json = env
                .frontend()
                .get("/crate/aquarelle/latest/builds.json")
                .send()?;
            assert!(resp_json
                .url()
                .as_str()
                .ends_with("/crate/aquarelle/latest/builds.json"));

            Ok(())
        });
    }
}<|MERGE_RESOLUTION|>--- conflicted
+++ resolved
@@ -80,14 +80,9 @@
         conn: &mut impl GenericClient,
         name: &str,
         version: &str,
-<<<<<<< HEAD
+        version_or_latest: &str,
         up: Option<&RepositoryStatsUpdater>,
     ) -> Result<Option<CrateDetails>, anyhow::Error> {
-=======
-        version_or_latest: &str,
-        up: &RepositoryStatsUpdater,
-    ) -> Option<CrateDetails> {
->>>>>>> 3e9a87fe
         // get all stuff, I love you rustfmt
         let query = "
             SELECT
@@ -290,20 +285,6 @@
     let name = cexpect!(req, router.find("name"));
     let req_version = router.find("version");
 
-<<<<<<< HEAD
-    let mut conn = extension!(req, Pool).get()?;
-
-    match match_version(&mut conn, name, req_version).and_then(|m| m.assume_exact())? {
-        MatchSemver::Exact((version, _)) => {
-            let updater = extension!(req, RepositoryStatsUpdater);
-            let details = cexpect!(
-                req,
-                ctry!(
-                    req,
-                    CrateDetails::new(&mut *conn, name, &version, Some(updater))
-                )
-            );
-=======
     if req_version == None {
         let url = ctry!(
             req,
@@ -311,7 +292,6 @@
         );
         return Ok(super::redirect(url));
     }
->>>>>>> 3e9a87fe
 
     let mut conn = extension!(req, Pool).get()?;
 
@@ -338,7 +318,16 @@
     let updater = extension!(req, RepositoryStatsUpdater);
     let details = cexpect!(
         req,
-        CrateDetails::new(&mut conn, name, &version, &version_or_latest, updater)
+        ctry!(
+            req,
+            CrateDetails::new(
+                &mut *conn,
+                name,
+                &version,
+                &version_or_latest,
+                Some(updater)
+            )
+        )
     );
 
     CrateDetailsPage { details }.into_response(req)
@@ -359,20 +348,9 @@
         version: &str,
         expected_last_successful_build: Option<&str>,
     ) -> Result<(), Error> {
-<<<<<<< HEAD
-        let details = CrateDetails::new(&mut *db.conn(), package, version, None)
+        let details = CrateDetails::new(&mut *db.conn(), package, version, version, None)
             .with_context(|| anyhow::anyhow!("could not fetch crate details"))?
             .unwrap();
-=======
-        let details = CrateDetails::new(
-            &mut db.conn(),
-            package,
-            version,
-            version,
-            db.repository_stats_updater(),
-        )
-        .with_context(|| anyhow::anyhow!("could not fetch crate details"))?;
->>>>>>> 3e9a87fe
 
         assert_eq!(
             details.last_successful_build,
@@ -499,20 +477,9 @@
                 .binary(true)
                 .create()?;
 
-<<<<<<< HEAD
-            let details = CrateDetails::new(&mut *db.conn(), "foo", "0.2.0", None)
+            let details = CrateDetails::new(&mut *db.conn(), "foo", "0.2.0", "0.2.0", None)
                 .unwrap()
                 .unwrap();
-=======
-            let details = CrateDetails::new(
-                &mut db.conn(),
-                "foo",
-                "0.2.0",
-                "0.2.0",
-                db.repository_stats_updater(),
-            )
-            .unwrap();
->>>>>>> 3e9a87fe
             assert_eq!(
                 details.releases,
                 vec![
@@ -589,20 +556,9 @@
             env.fake_release().name("foo").version("0.0.2").create()?;
 
             for version in &["0.0.1", "0.0.2", "0.0.3"] {
-<<<<<<< HEAD
-                let details = CrateDetails::new(&mut *db.conn(), "foo", version, None)
+                let details = CrateDetails::new(&mut *db.conn(), "foo", version, version, None)
                     .unwrap()
                     .unwrap();
-=======
-                let details = CrateDetails::new(
-                    &mut db.conn(),
-                    "foo",
-                    version,
-                    version,
-                    db.repository_stats_updater(),
-                )
-                .unwrap();
->>>>>>> 3e9a87fe
                 assert_eq!(
                     details.latest_release().version,
                     semver::Version::parse("0.0.3")?
@@ -626,20 +582,9 @@
             env.fake_release().name("foo").version("0.0.2").create()?;
 
             for version in &["0.0.1", "0.0.2", "0.0.3-pre.1"] {
-<<<<<<< HEAD
-                let details = CrateDetails::new(&mut *db.conn(), "foo", version, None)
+                let details = CrateDetails::new(&mut *db.conn(), "foo", version, version, None)
                     .unwrap()
                     .unwrap();
-=======
-                let details = CrateDetails::new(
-                    &mut db.conn(),
-                    "foo",
-                    version,
-                    version,
-                    db.repository_stats_updater(),
-                )
-                .unwrap();
->>>>>>> 3e9a87fe
                 assert_eq!(
                     details.latest_release().version,
                     semver::Version::parse("0.0.2")?
@@ -664,20 +609,9 @@
             env.fake_release().name("foo").version("0.0.2").create()?;
 
             for version in &["0.0.1", "0.0.2", "0.0.3"] {
-<<<<<<< HEAD
-                let details = CrateDetails::new(&mut *db.conn(), "foo", version, None)
+                let details = CrateDetails::new(&mut *db.conn(), "foo", version, version, None)
                     .unwrap()
                     .unwrap();
-=======
-                let details = CrateDetails::new(
-                    &mut db.conn(),
-                    "foo",
-                    version,
-                    version,
-                    db.repository_stats_updater(),
-                )
-                .unwrap();
->>>>>>> 3e9a87fe
                 assert_eq!(
                     details.latest_release().version,
                     semver::Version::parse("0.0.2")?
@@ -710,20 +644,9 @@
                 .create()?;
 
             for version in &["0.0.1", "0.0.2", "0.0.3"] {
-<<<<<<< HEAD
-                let details = CrateDetails::new(&mut *db.conn(), "foo", version, None)
+                let details = CrateDetails::new(&mut *db.conn(), "foo", version, version, None)
                     .unwrap()
                     .unwrap();
-=======
-                let details = CrateDetails::new(
-                    &mut db.conn(),
-                    "foo",
-                    version,
-                    version,
-                    db.repository_stats_updater(),
-                )
-                .unwrap();
->>>>>>> 3e9a87fe
                 assert_eq!(
                     details.latest_release().version,
                     semver::Version::parse("0.0.3")?
@@ -779,20 +702,9 @@
                 })
                 .create()?;
 
-<<<<<<< HEAD
-            let details = CrateDetails::new(&mut *db.conn(), "foo", "0.0.1", None)
+            let details = CrateDetails::new(&mut *db.conn(), "foo", "0.0.1", "0.0.1", None)
                 .unwrap()
                 .unwrap();
-=======
-            let details = CrateDetails::new(
-                &mut db.conn(),
-                "foo",
-                "0.0.1",
-                "0.0.1",
-                db.repository_stats_updater(),
-            )
-            .unwrap();
->>>>>>> 3e9a87fe
             assert_eq!(
                 details.owners,
                 vec![("foobar".into(), "https://example.org/foobar".into())]
@@ -816,20 +728,9 @@
                 })
                 .create()?;
 
-<<<<<<< HEAD
-            let details = CrateDetails::new(&mut *db.conn(), "foo", "0.0.1", None)
+            let details = CrateDetails::new(&mut *db.conn(), "foo", "0.0.1", "0.0.1", None)
                 .unwrap()
                 .unwrap();
-=======
-            let details = CrateDetails::new(
-                &mut db.conn(),
-                "foo",
-                "0.0.1",
-                "0.0.1",
-                db.repository_stats_updater(),
-            )
-            .unwrap();
->>>>>>> 3e9a87fe
             let mut owners = details.owners;
             owners.sort();
             assert_eq!(
@@ -852,20 +753,9 @@
                 })
                 .create()?;
 
-<<<<<<< HEAD
-            let details = CrateDetails::new(&mut *db.conn(), "foo", "0.0.1", None)
+            let details = CrateDetails::new(&mut *db.conn(), "foo", "0.0.1", "0.0.1", None)
                 .unwrap()
                 .unwrap();
-=======
-            let details = CrateDetails::new(
-                &mut db.conn(),
-                "foo",
-                "0.0.1",
-                "0.0.1",
-                db.repository_stats_updater(),
-            )
-            .unwrap();
->>>>>>> 3e9a87fe
             assert_eq!(
                 details.owners,
                 vec![("barfoo".into(), "https://example.org/barfoo".into())]
@@ -883,20 +773,9 @@
                 })
                 .create()?;
 
-<<<<<<< HEAD
-            let details = CrateDetails::new(&mut *db.conn(), "foo", "0.0.1", None)
+            let details = CrateDetails::new(&mut *db.conn(), "foo", "0.0.1", "0.0.1", None)
                 .unwrap()
                 .unwrap();
-=======
-            let details = CrateDetails::new(
-                &mut db.conn(),
-                "foo",
-                "0.0.1",
-                "0.0.1",
-                db.repository_stats_updater(),
-            )
-            .unwrap();
->>>>>>> 3e9a87fe
             assert_eq!(
                 details.owners,
                 vec![("barfoo".into(), "https://example.org/barfoov2".into())]
