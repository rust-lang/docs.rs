--- conflicted
+++ resolved
@@ -5,17 +5,6 @@
 /// ctry! (cratesfyitry) is extremely similar to try! and itry!
 /// except it returns an error page response instead of plain Err.
 macro_rules! ctry {
-<<<<<<< HEAD
-    ($result:expr) => (match $result {
-        Ok(v) => v,
-        Err(e) => {
-            return $crate::web::page::Page::new(format!("{:?}", e))
-                .title("An error has occured")
-                .set_status(::iron::status::BadRequest)
-                .to_resp("resp");
-        }
-    });
-=======
     ($result:expr) => {
         match $result {
             Ok(v) => v,
@@ -27,23 +16,11 @@
             }
         }
     };
->>>>>>> 11508e31
 }
 
 /// cexpect will check an option and if it's not Some
 /// it will return an error page response
 macro_rules! cexpect {
-<<<<<<< HEAD
-    ($option:expr) => (match $option {
-        Some(v) => v,
-        None => {
-            return $crate::web::page::Page::new("Resource not found".to_owned())
-                .title("An error has occured")
-                .set_status(::iron::status::BadRequest)
-                .to_resp("resp");
-        }
-    });
-=======
     ($option:expr) => {
         match $option {
             Some(v) => v,
@@ -55,18 +32,13 @@
             }
         }
     };
->>>>>>> 11508e31
 }
 
 /// Gets an extension from Request
 macro_rules! extension {
     ($req:expr, $ext:ty) => {
         cexpect!($req.extensions.get::<$ext>())
-<<<<<<< HEAD
-    );
-=======
     };
->>>>>>> 11508e31
 }
 
 mod builds;
@@ -103,19 +75,11 @@
 use std::sync::{Arc, Mutex};
 
 /// Duration of static files for staticfile and DatabaseFileHandler (in seconds)
-<<<<<<< HEAD
-const STATIC_FILE_CACHE_DURATION: u64 = 60 * 60 * 24 * 30 * 12;   // 12 months
-const STYLE_CSS: &str = include_str!(concat!(env!("OUT_DIR"), "/style.css"));
-const MENU_JS: &str = include_str!(concat!(env!("OUT_DIR"), "/menu.js"));
-const INDEX_JS: &str = include_str!(concat!(env!("OUT_DIR"), "/index.js"));
-const OPENSEARCH_XML: & [u8] = include_bytes!("opensearch.xml");
-=======
 const STATIC_FILE_CACHE_DURATION: u64 = 60 * 60 * 24 * 30 * 12; // 12 months
 const STYLE_CSS: &str = include_str!(concat!(env!("OUT_DIR"), "/style.css"));
 const MENU_JS: &str = include_str!(concat!(env!("OUT_DIR"), "/menu.js"));
 const INDEX_JS: &str = include_str!(concat!(env!("OUT_DIR"), "/index.js"));
 const OPENSEARCH_XML: &[u8] = include_bytes!("opensearch.xml");
->>>>>>> 11508e31
 
 const DEFAULT_BIND: &str = "0.0.0.0:3000";
 
@@ -158,13 +122,8 @@
                 .expect("the CRATESFYI_PREFIX environment variable is not set"),
         )
         .join("public_html");
-<<<<<<< HEAD
-        let static_handler = Static::new(prefix)
-            .cache(Duration::from_secs(STATIC_FILE_CACHE_DURATION));
-=======
         let static_handler =
             Static::new(prefix).cache(Duration::from_secs(STATIC_FILE_CACHE_DURATION));
->>>>>>> 11508e31
 
         CratesfyiHandler {
             shared_resource_handler: Box::new(shared_resources),
@@ -279,35 +238,16 @@
 ///
 /// `version` may be an exact version number or loose semver version requirement. The return value
 /// will indicate whether the given version exactly matched a version number from the database.
-<<<<<<< HEAD
-fn match_version(conn: &Connection, name: &str, version: Option<&str>) -> MatchVersion {
-    use std::borrow::Cow;
-
-=======
 ///
 /// This function will also check for crates where dashes in the name (`-`) have been replaced with
 /// underscores (`_`) and vice-versa. The return value will indicate whether the crate name has
 /// been matched exactly, or if there has been a "correction" in the name that matched instead.
 fn match_version(conn: &Connection, name: &str, version: Option<&str>) -> Option<MatchVersion> {
->>>>>>> 11508e31
-    // version is an Option<&str> from router::Router::get
-    // need to decode first
+    // version is an Option<&str> from router::Router::get, need to decode first
     use url::percent_encoding::percent_decode;
+
     let req_version = version
-<<<<<<< HEAD
-        .and_then(|v| {
-            percent_decode(v.as_bytes())
-                .decode_utf8()
-                .ok()
-                .map(Cow::into_owned)
-        })
-        .map(|v| if v == "newest" || v == "latest" { "*".to_owned() } else { v })
-        .unwrap_or_else(|| "*".to_string());
-=======
-        .and_then(|v| match percent_decode(v.as_bytes()).decode_utf8() {
-            Ok(p) => Some(p),
-            Err(_) => None,
-        })
+        .and_then(|v| percent_decode(v.as_bytes()).decode_utf8().ok())
         .map(|v| {
             if v == "newest" || v == "latest" {
                 "*".into()
@@ -316,81 +256,45 @@
             }
         })
         .unwrap_or_else(|| "*".into());
->>>>>>> 11508e31
 
     let mut corrected_name = None;
     let versions: Vec<(String, i32)> = {
         let query = "SELECT name, version, releases.id
             FROM releases INNER JOIN crates ON releases.crate_id = crates.id
             WHERE normalize_crate_name(name) = normalize_crate_name($1) AND yanked = false";
+
         let rows = conn.query(query, &[&name]).unwrap();
-<<<<<<< HEAD
-        
-        if rows.is_empty()  {
-            return MatchVersion::None;
-        }
-
-        rows.iter().map(|row| (row.get(0), row.get(1))).collect()
-=======
         let mut rows = rows.iter().peekable();
 
         if let Some(row) = rows.peek() {
             let db_name = row.get(0);
+
             if db_name != name {
                 corrected_name = Some(db_name);
             }
         };
 
         rows.map(|row| (row.get(1), row.get(2))).collect()
->>>>>>> 11508e31
     };
 
-    // first check for exact match
-    // we can't expect users to use semver in query
-<<<<<<< HEAD
-    if let Some(exact) = versions.iter().find(|(vers, _)| vers == &req_version) {
-        // REFACTOR: Get around the .clone()
-        return MatchVersion::Exact(exact.clone());
-    }
-
-    // Now try to match with semver
-    let req_sem_ver = if let Ok(version) = VersionReq::parse(&req_version) {
-        version
-    } else {
-        return MatchVersion::None;
-    };
-=======
-    for version in &versions {
-        if version.0 == req_version {
-            return Some(MatchVersion {
-                corrected_name,
-                version: MatchSemver::Exact(version.clone()),
-            });
-        }
+    // first check for exact match, we can't expect users to use semver in query
+    if let Some((version, id)) = versions.iter().find(|(vers, _)| vers == &req_version) {
+        return Some(MatchVersion {
+            corrected_name,
+            version: MatchSemver::Exact((version.to_owned(), *id)),
+        });
     }
 
     // Now try to match with semver
     let req_sem_ver = VersionReq::parse(&req_version).ok()?;
->>>>>>> 11508e31
 
     // we need to sort versions first
     let versions_sem = {
         let mut versions_sem: Vec<(Version, i32)> = Vec::with_capacity(versions.len());
 
-        for (vers, id) in &versions {
-            // in theory a crate must always have a semver compatible version
-            // but check result just in case
-<<<<<<< HEAD
-            let version = if let Ok(v) = Version::parse(&vers) {
-                (v, *id)
-            } else {
-                return MatchVersion::None;
-            };
-
-            versions_sem.push(version);
-=======
+        for version in &versions {
+            // in theory a crate must always have a semver compatible version, but check result just in case
             versions_sem.push((Version::parse(&version.0).ok()?, version.1));
->>>>>>> 11508e31
         }
 
         versions_sem.sort();
@@ -398,18 +302,14 @@
         versions_sem
     };
 
-<<<<<<< HEAD
-    if let Some((version, id)) = versions_sem.iter().find(|(vers, _)| req_sem_ver.matches(vers)) {
-        return MatchVersion::Semver((version.to_string(), *id));
-=======
-    for version in &versions_sem {
-        if req_sem_ver.matches(&version.0) {
-            return Some(MatchVersion {
-                corrected_name,
-                version: MatchSemver::Semver((version.0.to_string(), version.1)),
-            });
-        }
->>>>>>> 11508e31
+    if let Some((version, id)) = versions_sem
+        .iter()
+        .find(|(vers, _)| req_sem_ver.matches(vers))
+    {
+        return Some(MatchVersion {
+            corrected_name,
+            version: MatchSemver::Semver((version.to_string(), *id)),
+        });
     }
 
     // semver is acting weird for '*' (any) range if a crate only have pre-release versions
@@ -505,7 +405,6 @@
         delta.num_seconds(),
     );
 
-<<<<<<< HEAD
     match delta {
         (days, _, _, _) if days > 5 => format!("{}", tm.strftime("%b %d, %Y").unwrap()),
         (days, _, _, _) if days > 1 => format!("{} days ago", days),
@@ -519,26 +418,6 @@
 
         (_, _, _, seconds) if seconds > 0 => format!("{} seconds ago", seconds),
         _ => "just now".to_string(),
-=======
-    if delta.num_days() > 5 {
-        format!("{}", tm.strftime("%b %d, %Y").unwrap())
-    } else if delta.num_days() > 1 {
-        format!("{} days ago", delta.num_days())
-    } else if delta.num_days() == 1 {
-        "one day ago".to_string()
-    } else if delta.num_hours() > 1 {
-        format!("{} hours ago", delta.num_hours())
-    } else if delta.num_hours() == 1 {
-        "an hour ago".to_string()
-    } else if delta.num_minutes() > 1 {
-        format!("{} minutes ago", delta.num_minutes())
-    } else if delta.num_minutes() == 1 {
-        "one minute ago".to_string()
-    } else if delta.num_seconds() > 0 {
-        format!("{} seconds ago", delta.num_seconds())
-    } else {
-        "just now".to_string()
->>>>>>> 11508e31
     }
 }
 
@@ -576,14 +455,10 @@
         CacheDirective::Public,
         CacheDirective::MaxAge(STATIC_FILE_CACHE_DURATION as u32),
     ];
-<<<<<<< HEAD
-
-    response.headers.set(ContentType("text/css".parse().unwrap()));
-=======
+
     response
         .headers
         .set(ContentType("text/css".parse().unwrap()));
->>>>>>> 11508e31
     response.headers.set(CacheControl(cache));
 
     Ok(response)
@@ -595,14 +470,9 @@
         CacheDirective::Public,
         CacheDirective::MaxAge(STATIC_FILE_CACHE_DURATION as u32),
     ];
-<<<<<<< HEAD
-
-    response.headers.set(ContentType("application/javascript".parse().unwrap()));
-=======
     response
         .headers
         .set(ContentType("application/javascript".parse().unwrap()));
->>>>>>> 11508e31
     response.headers.set(CacheControl(cache));
 
     Ok(response)
@@ -612,18 +482,12 @@
     let mut response = Response::with((status::Ok, OPENSEARCH_XML));
     let cache = vec![
         CacheDirective::Public,
-<<<<<<< HEAD
-        CacheDirective::MaxAge(STATIC_FILE_CACHE_DURATION as u32)
-    ];
-
-    response.headers.set(ContentType("application/opensearchdescription+xml".parse().unwrap()));
-=======
         CacheDirective::MaxAge(STATIC_FILE_CACHE_DURATION as u32),
     ];
     response.headers.set(ContentType(
         "application/opensearchdescription+xml".parse().unwrap(),
     ));
->>>>>>> 11508e31
+
     response.headers.set(CacheControl(cache));
 
     Ok(response)
@@ -661,9 +525,9 @@
 
 impl MetaData {
     fn from_crate(conn: &Connection, name: &str, version: &str) -> Option<MetaData> {
-<<<<<<< HEAD
-        let rows = conn.query(
-        "SELECT crates.name,
+        let rows = conn
+            .query(
+                "SELECT crates.name,
                        releases.version,
                        releases.description,
                        releases.target_name,
@@ -672,8 +536,9 @@
                 FROM releases
                 INNER JOIN crates ON crates.id = releases.crate_id
                 WHERE crates.name = $1 AND releases.version = $2",
-            &[&name, &version]
-        ).unwrap();
+                &[&name, &version],
+            )
+            .unwrap();
 
         let row = rows.iter().next()?;
 
@@ -685,36 +550,6 @@
             rustdoc_status: row.get(4),
             default_target: row.get(5),
         })
-=======
-        if let Some(row) = &conn
-            .query(
-                "SELECT crates.name,
-                                       releases.version,
-                                       releases.description,
-                                       releases.target_name,
-                                       releases.rustdoc_status,
-                                       releases.default_target
-                                FROM releases
-                                INNER JOIN crates ON crates.id = releases.crate_id
-                                WHERE crates.name = $1 AND releases.version = $2",
-                &[&name, &version],
-            )
-            .unwrap()
-            .iter()
-            .next()
-        {
-            return Some(MetaData {
-                name: row.get(0),
-                version: row.get(1),
-                description: row.get(2),
-                target_name: row.get(3),
-                rustdoc_status: row.get(4),
-                default_target: row.get(5),
-            });
-        }
-
-        None
->>>>>>> 11508e31
     }
 }
 
@@ -838,18 +673,12 @@
     fn binary_docs_redirect_to_crate() {
         wrapper(|env| {
             let db = env.db();
-<<<<<<< HEAD
-            db.fake_release().name("bat").version("0.2.0").binary(true)
-              .create().unwrap();
-
-=======
             db.fake_release()
                 .name("bat")
                 .version("0.2.0")
                 .binary(true)
                 .create()
                 .unwrap();
->>>>>>> 11508e31
             let web = env.frontend();
             assert_redirect("/bat/0.2.0", "/crate/bat/0.2.0", web)?;
             assert_redirect("/bat/0.2.0/i686-unknown-linux-gnu", "/crate/bat/0.2.0", web)?;
@@ -865,19 +694,13 @@
     fn can_view_source() {
         wrapper(|env| {
             let db = env.db();
-<<<<<<< HEAD
-            db.fake_release().name("regex").version("0.3.0")
-              .source_file("src/main.rs", br#"println!("definitely valid rust")"#)
-              .create().unwrap();
-
-=======
             db.fake_release()
                 .name("regex")
                 .version("0.3.0")
                 .source_file("src/main.rs", br#"println!("definitely valid rust")"#)
                 .create()
                 .unwrap();
->>>>>>> 11508e31
+
             let web = env.frontend();
             assert_success("/crate/regex/0.3.0/source/src/main.rs", web)?;
             assert_success("/crate/regex/0.3.0/source", web)?;
