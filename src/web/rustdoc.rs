//! rustdoc handlerr

use crate::{
    AsyncStorage, BUILD_VERSION, Config, RUSTDOC_STATIC_STORAGE_PREFIX,
    registry_api::OwnerKind,
    storage::{
        CompressionAlgorithm, RustdocJsonFormatVersion, StreamingBlob, rustdoc_archive_path,
        rustdoc_json_path,
    },
    utils::{self, Dependency},
    web::{
        MetaData, ReqVersion, axum_cached_redirect,
        cache::CachePolicy,
        crate_details::CrateDetails,
        csp::Csp,
        error::{AxumNope, AxumResult},
        escaped_uri::EscapedURI,
        extractors::{
            DbConnection, Path, WantedCompression,
            rustdoc::{PageKind, RustdocParams},
        },
        file::StreamingFile,
        headers::{ETagComputer, IfNoneMatch, X_ROBOTS_TAG},
        licenses, match_version,
        metrics::WebMetrics,
        page::{
            TemplateData,
            templates::{RenderBrands, RenderRegular, RenderSolid, filters},
        },
    },
};
use anyhow::{Context as _, anyhow};
use askama::Template;
use axum::{
    body::Body,
    extract::{Extension, Query, RawQuery},
    http::StatusCode,
    response::{IntoResponse, Response as AxumResponse},
};
use axum_extra::{
    headers::{ContentType, ETag, Header as _, HeaderMapExt as _},
    typed_header::TypedHeader,
};
use http::{HeaderMap, HeaderValue, Uri, header::CONTENT_DISPOSITION, uri::Authority};
use serde::Deserialize;
use std::{
    collections::HashMap,
    sync::{Arc, LazyLock},
};
use tracing::{Instrument, error, info_span, instrument, trace};

/// generate a "attachment" content disposition header for downloads.
///
/// Used in archive-download & json-download endpoints.
///
/// Typically I like typed-headers more, but the `headers::ContentDisposition` impl is lacking,
/// and I don't want to rebuild it now.
fn generate_content_disposition_header(storage_path: &str) -> anyhow::Result<HeaderValue> {
    format!(
        "attachment; filename=\"{}\"",
        storage_path.replace("/", "-")
    )
    .parse()
    .map_err(Into::into)
}

#[derive(Debug, Clone, PartialEq, Eq)]
pub(crate) struct OfficialCrateDescription {
    pub(crate) name: &'static str,
    pub(crate) href: Uri,
    pub(crate) description: &'static str,
}

pub(crate) static DOC_RUST_LANG_ORG_REDIRECTS: LazyLock<HashMap<&str, OfficialCrateDescription>> =
    LazyLock::new(|| {
        HashMap::from([
            (
                "alloc",
                OfficialCrateDescription {
                    name: "alloc",
                    href: "https://doc.rust-lang.org/stable/alloc/".parse().unwrap(),
                    description: "Rust alloc library",
                },
            ),
            (
                "liballoc",
                OfficialCrateDescription {
                    name: "alloc",
                    href: "https://doc.rust-lang.org/stable/alloc/".parse().unwrap(),
                    description: "Rust alloc library",
                },
            ),
            (
                "core",
                OfficialCrateDescription {
                    name: "core",
                    href: "https://doc.rust-lang.org/stable/core/".parse().unwrap(),
                    description: "Rust core library",
                },
            ),
            (
                "libcore",
                OfficialCrateDescription {
                    name: "core",
                    href: "https://doc.rust-lang.org/stable/core/".parse().unwrap(),
                    description: "Rust core library",
                },
            ),
            (
                "proc_macro",
                OfficialCrateDescription {
                    name: "proc_macro",
                    href: "https://doc.rust-lang.org/stable/proc_macro/"
                        .parse()
                        .unwrap(),
                    description: "Rust proc_macro library",
                },
            ),
            (
                "libproc_macro",
                OfficialCrateDescription {
                    name: "proc_macro",
                    href: "https://doc.rust-lang.org/stable/proc_macro/"
                        .parse()
                        .unwrap(),
                    description: "Rust proc_macro library",
                },
            ),
            (
                "proc-macro",
                OfficialCrateDescription {
                    name: "proc_macro",
                    href: "https://doc.rust-lang.org/stable/proc_macro/"
                        .parse()
                        .unwrap(),
                    description: "Rust proc_macro library",
                },
            ),
            (
                "libproc-macro",
                OfficialCrateDescription {
                    name: "proc_macro",
                    href: "https://doc.rust-lang.org/stable/proc_macro/"
                        .parse()
                        .unwrap(),
                    description: "Rust proc_macro library",
                },
            ),
            (
                "std",
                OfficialCrateDescription {
                    name: "std",
                    href: "https://doc.rust-lang.org/stable/std/".parse().unwrap(),
                    description: "Rust standard library",
                },
            ),
            (
                "libstd",
                OfficialCrateDescription {
                    name: "std",
                    href: "https://doc.rust-lang.org/stable/std/".parse().unwrap(),
                    description: "Rust standard library",
                },
            ),
            (
                "test",
                OfficialCrateDescription {
                    name: "test",
                    href: "https://doc.rust-lang.org/stable/test/".parse().unwrap(),
                    description: "Rust test library",
                },
            ),
            (
                "libtest",
                OfficialCrateDescription {
                    name: "test",
                    href: "https://doc.rust-lang.org/stable/test/".parse().unwrap(),
                    description: "Rust test library",
                },
            ),
            (
                "rustc",
                OfficialCrateDescription {
                    name: "rustc",
                    href: "https://doc.rust-lang.org/nightly/nightly-rustc/"
                        .parse()
                        .unwrap(),
                    description: "rustc API",
                },
            ),
            (
                "rustdoc",
                OfficialCrateDescription {
                    name: "rustdoc",
                    href: "https://doc.rust-lang.org/nightly/nightly-rustc/rustdoc/"
                        .parse()
                        .unwrap(),
                    description: "rustdoc API",
                },
            ),
        ])
    });

/// try to serve a toolchain specific asset from the legacy location.
///
/// Newer rustdoc builds use a specific subfolder on the bucket,
/// a new `static-root-path` prefix (`/-/rustdoc.static/...`), which
/// is served via our `static_asset_handler`.
///
/// The legacy location is the root, both on the bucket & the URL
/// path, which is suboptimal since the route overlaps with other routes.
///
/// See also https://github.com/rust-lang/docs.rs/pull/1889
async fn try_serve_legacy_toolchain_asset(
    storage: Arc<AsyncStorage>,
    path: impl AsRef<str>,
    if_none_match: Option<&IfNoneMatch>,
) -> AxumResult<AxumResponse> {
    let path = path.as_ref().to_owned();
    // FIXME: this could be optimized: when a path doesn't exist
    // in storage, we don't need to recheck on every request.
    // Existing files are returned with caching headers, so
    // are cached by the CDN.
    // If cached, it doesn't need to be invalidated,
    // since new nightly versions will always put their
    // toolchain specific resources into the new folder,
    // which is reached via the new handler.
    Ok(StreamingFile::from_path(&storage, &path)
        .await?
        .into_response(if_none_match))
}

/// Handler called for `/:crate` and `/:crate/:version` URLs. Automatically redirects to the docs
/// or crate details page based on whether the given crate version was successfully built.
#[instrument(skip(storage, conn))]
pub(crate) async fn rustdoc_redirector_handler(
    params: RustdocParams,
    Extension(storage): Extension<Arc<AsyncStorage>>,
    mut conn: DbConnection,
    if_none_match: Option<TypedHeader<IfNoneMatch>>,
    RawQuery(original_query): RawQuery,
) -> AxumResult<impl IntoResponse> {
    let params = params.with_page_kind(PageKind::Rustdoc);

    fn redirect_to_doc(
        original_uri: Option<&EscapedURI>,
        url: EscapedURI,
        cache_policy: CachePolicy,
        path_in_crate: Option<&str>,
    ) -> AxumResult<AxumResponse> {
        let url = if let Some(path) = path_in_crate {
            url.append_query_pair("search", path)
        } else {
            url
        };

        if let Some(original_uri) = original_uri
            && original_uri.path() == url.path()
            && (url.authority().is_none()
                || url.authority() == Some(&Authority::from_static("docs.rs")))
        {
            return Err(anyhow!(
                "infinite redirect detected, \noriginal_uri = {}, redirect_url = {}",
                original_uri,
                url
            )
            .into());
        }

        trace!(%url, ?cache_policy, path_in_crate, "redirect to doc");
        Ok(axum_cached_redirect(url, cache_policy)?)
    }

    // global static assets for older builds are served from the root, which ends up
    // in this handler as `params.name`.
    if let Some((_, extension)) = params.name().rsplit_once('.')
        && ["css", "js", "png", "svg", "woff", "woff2"]
            .binary_search(&extension)
            .is_ok()
    {
        return try_serve_legacy_toolchain_asset(storage, params.name(), if_none_match.as_deref())
            .instrument(info_span!("serve static asset"))
            .await;
    }

    if let Some(extension) = params.file_extension()
        && extension == "ico"
    {
        // redirect all ico requests
        // originally from:
        // https://github.com/rust-lang/docs.rs/commit/f3848a34c391841a2516a9e6ad1f80f6f490c6d0
        return Ok(axum_cached_redirect(
            "/-/static/favicon.ico",
            CachePolicy::ForeverInCdnAndBrowser,
        )?);
    }

    let (crate_name, path_in_crate) = match params.name().split_once("::") {
        Some((krate, path)) => (krate.to_owned(), Some(path.to_owned())),
        None => (params.name().to_owned(), None),
    };

    if let Some(description) = DOC_RUST_LANG_ORG_REDIRECTS.get(&*crate_name) {
        let target_uri =
            EscapedURI::from_uri(description.href.clone()).append_raw_query(original_query);
        return redirect_to_doc(
            params.original_uri(),
            target_uri,
            CachePolicy::ForeverInCdnAndStaleInBrowser,
            path_in_crate.as_deref(),
        );
    }

    // it doesn't matter if the version that was given was exact or not, since we're redirecting
    // anyway
    let matched_release = match_version(&mut conn, &crate_name, &params.req_version().clone())
        .await?
        .into_exactly_named()
        .into_canonical_req_version();
    let params = params.apply_matched_release(&matched_release);
    trace!(
        ?matched_release,
        ?params,
        "parsed params with matched version"
    );
    let crate_name = matched_release.name.clone();

    // we might get requests to crate-specific JS/CSS files here.
    if params.inner_path().ends_with(".js") || params.inner_path().ends_with(".css") {
        let inner_path = params.inner_path();
        // this URL is actually from a crate-internal path, serve it there instead
        return async {
            let krate = CrateDetails::from_matched_release(&mut conn, matched_release).await?;

            match storage
                .stream_rustdoc_file(
                    &crate_name,
                    &krate.version,
                    krate.latest_build_id,
                    inner_path,
                    krate.archive_storage,
                )
                .await
            {
                Ok(blob) => Ok(StreamingFile(blob).into_response(if_none_match.as_deref())),
                Err(err) => {
                    if !matches!(err.downcast_ref(), Some(AxumNope::ResourceNotFound))
                        && !matches!(err.downcast_ref(), Some(crate::storage::PathNotFoundError))
                    {
                        error!(inner_path, ?err, "got error serving file");
                    }
                    // FIXME: we sometimes still get requests for toolchain
                    // specific static assets under the crate/version/ path.
                    // This is fixed in rustdoc, but pending a rebuild for
                    // docs that were affected by this bug.
                    // https://github.com/rust-lang/docs.rs/issues/1979
                    if inner_path.starts_with("search-") || inner_path.starts_with("settings-") {
                        try_serve_legacy_toolchain_asset(
                            storage,
                            inner_path,
                            if_none_match.as_deref(),
                        )
                        .await
                    } else {
                        Err(err.into())
                    }
                }
            }
        }
        .instrument(info_span!("serve asset for crate"))
        .await;
    }

    if matched_release.rustdoc_status() {
        Ok(redirect_to_doc(
            params.original_uri(),
            params.rustdoc_url().append_raw_query(original_query),
            if matched_release.is_latest_url() {
                CachePolicy::ForeverInCdn
            } else {
                CachePolicy::ForeverInCdnAndStaleInBrowser
            },
            path_in_crate.as_deref(),
        )?
        .into_response())
    } else {
        Ok(axum_cached_redirect(
            params.crate_details_url().append_raw_query(original_query),
            CachePolicy::ForeverInCdn,
        )?
        .into_response())
    }
}

/// small wrapper around CrateDetails to limit serialized fields we hand
/// to the template.
/// Mostly to know what we have to serialize into the etag.
pub struct LimitedCrateDetails {
    parsed_license: Option<Vec<licenses::LicenseSegment>>,
    homepage_url: Option<String>,
    documentation_url: Option<String>,
    repository_url: Option<String>,
    owners: Vec<(String, String, OwnerKind)>,
    dependencies: Vec<Dependency>,
    total_items: Option<i32>,
    documented_items: Option<i32>,
}

impl From<CrateDetails> for LimitedCrateDetails {
    fn from(value: CrateDetails) -> Self {
        let CrateDetails {
            parsed_license,
            homepage_url,
            documentation_url,
            repository_url,
            owners,
            dependencies,
            total_items,
            documented_items,
            ..
        } = value;

        Self {
            total_items,
            documented_items,
            parsed_license,
            homepage_url,
            documentation_url,
            repository_url,
            owners,
            dependencies,
        }
    }
}

impl bincode::Encode for LimitedCrateDetails {
    fn encode<E: bincode::enc::Encoder>(
        &self,
        encoder: &mut E,
    ) -> Result<(), bincode::error::EncodeError> {
        let LimitedCrateDetails {
            parsed_license,
            homepage_url,
            documentation_url,
            repository_url,
            owners,
            dependencies,
            total_items,
            documented_items,
        } = self;

        parsed_license.encode(encoder)?;
        homepage_url.encode(encoder)?;
        documentation_url.encode(encoder)?;
        repository_url.encode(encoder)?;
        owners.encode(encoder)?;
        dependencies.encode(encoder)?;
        total_items.encode(encoder)?;
        documented_items.encode(encoder)?;
        Ok(())
    }
}

#[derive(Template, bincode::Encode)]
#[template(path = "rustdoc/topbar.html")]
pub struct RustdocPage {
    pub latest_path: EscapedURI,
    pub permalink_path: EscapedURI,
    // true if we are displaying the latest version of the crate, regardless
    // of whether the URL specifies a version number or the string "latest."
    pub is_latest_version: bool,
    // true if the URL specifies a version using the string "latest."
    pub is_latest_url: bool,
    pub is_prerelease: bool,
    pub krate: LimitedCrateDetails,
    pub metadata: MetaData,
    pub current_target: String,
    params: RustdocParams,
}

impl RustdocPage {
    /// generate an ETag for this rustdoc page, currently based on
    /// * the ETag of the original rustdoc HTML file
    /// * the BUILD_VERION
    /// * the serialized RustdocPage struct
    ///
    /// we might not use all of the details in html rewriting, so we might
    /// change the etag more often than we could, but this is for now the
    /// safe and easy way.
    ///
    /// Can be optimized by removing data from the struct or its children
    /// that we don't need in the HTML rewriting.
    #[instrument(skip_all)]
    fn generate_etag(&self, original_rustdoc_html_etag: &ETag) -> ETag {
        let mut etag = ETagComputer::new();

        // a new release might change the HTML we generate
        etag.consume(BUILD_VERSION);

        {
            // add the etag of the original rustdoc file from storage.
            //
            // This is a little annoying, there is no other way to get the inner
            // entity-tag value out of an `headers::ETag`.
            let mut map = HeaderMap::with_capacity(1);
            map.typed_insert(original_rustdoc_html_etag.clone());
            etag.consume(map.get(ETag::name()).expect("we just inserted this header"));
        }

        // we assume that all the info we put into the `RustdocPage` struct might change the
        // page content. So we have to pipe all of it into the ETag.
        // I chose to add the additional bincode dependency because I was worried about the
        // added processing time when handling these responses, since this is our
        // most accessed handler on the origin.
        let config = bincode::config::standard()
            .with_big_endian()
            .with_variable_int_encoding();
        bincode::encode_into_std_write(self, &mut etag, config)
            .expect("bincode::Encode impl in RustdocPage can't fail");

        etag.finalize()
    }

    #[instrument(skip_all)]
    async fn into_response(
        self: &Arc<Self>,
        template_data: Arc<TemplateData>,
        otel_metrics: Arc<WebMetrics>,
        rustdoc_html: StreamingBlob,
        max_parse_memory: usize,
        if_none_match: Option<&IfNoneMatch>,
    ) -> AxumResponse {
        let cache_policy = if self.is_latest_url {
            CachePolicy::ForeverInCdn
        } else {
            CachePolicy::ForeverInCdnAndStaleInBrowser
        };
        let robots_tag = (!self.is_latest_url).then_some([(&X_ROBOTS_TAG, "noindex")]);

        let etag = rustdoc_html
            .etag
            .as_ref()
            .map(|etag| self.generate_etag(etag));

        if let Some(if_none_match) = if_none_match
            && let Some(ref etag) = etag
            && !if_none_match.precondition_passes(etag)
        {
            (
                StatusCode::NOT_MODIFIED,
                robots_tag,
                TypedHeader(etag.clone()),
                Extension(cache_policy),
            )
                .into_response()
        } else {
            (
                StatusCode::OK,
                robots_tag,
                etag.map(TypedHeader),
                Extension(cache_policy),
                TypedHeader(ContentType::from(mime::TEXT_HTML_UTF_8)),
                Body::from_stream(utils::rewrite_rustdoc_html_stream(
                    template_data,
                    rustdoc_html.content,
                    max_parse_memory,
                    self.clone(),
                    otel_metrics,
                )),
            )
                .into_response()
        }
    }

    pub(crate) fn use_direct_platform_links(&self) -> bool {
        !&self.latest_path.path().contains("/target-redirect/")
    }
}

/// Serves documentation generated by rustdoc.
///
/// This includes all HTML files for an individual crate, as well as the `search-index.js`, which is
/// also crate-specific.
#[allow(clippy::too_many_arguments)]
#[instrument(skip_all)]
pub(crate) async fn rustdoc_html_server_handler(
    params: RustdocParams,
    Extension(otel_metrics): Extension<Arc<WebMetrics>>,
    Extension(templates): Extension<Arc<TemplateData>>,
    Extension(storage): Extension<Arc<AsyncStorage>>,
    Extension(config): Extension<Arc<Config>>,
    Extension(csp): Extension<Arc<Csp>>,
    RawQuery(original_query): RawQuery,
    if_none_match: Option<TypedHeader<IfNoneMatch>>,
    mut conn: DbConnection,
) -> AxumResult<AxumResponse> {
    let params = params.with_page_kind(PageKind::Rustdoc);

    trace!(?params, ?original_query, "original params");
    // Pages generated by Rustdoc are not ready to be served with a CSP yet.
    csp.suppress(true);

    trace!("match version");

    // Check the database for releases with the requested version while doing the following:
    // * If no matching releases are found, return a 404 with the underlying error
    // Then:
    // * If both the name and the version are an exact match, return the version of the crate.
    // * If there is an exact match, but the requested crate name was corrected (dashes vs. underscores), redirect to the corrected name.
    // * If there is a semver (but not exact) match, redirect to the exact version.
    let matched_release = match_version(&mut conn, params.name(), params.req_version())
        .await?
        .into_exactly_named_or_else(|corrected_name, req_version| {
            AxumNope::Redirect(
                params
                    .clone()
                    .with_name(corrected_name)
                    .with_req_version(req_version)
                    .rustdoc_url()
                    .append_raw_query(original_query.as_deref()),
                CachePolicy::NoCaching,
            )
        })?
        .into_canonical_req_version_or_else(|version| {
            AxumNope::Redirect(
                params.clone().with_req_version(version).rustdoc_url(),
                CachePolicy::ForeverInCdn,
            )
        })?;
    let params = params.apply_matched_release(&matched_release);

    if !matched_release.rustdoc_status() {
        return Ok(
            axum_cached_redirect(params.crate_details_url(), CachePolicy::ForeverInCdn)?
                .into_response(),
        );
    }

    let krate = CrateDetails::from_matched_release(&mut conn, matched_release).await?;

    trace!(
        ?params,
        doc_targets=?krate.metadata.doc_targets,
        default_target=?krate.metadata.default_target,

        "parsed params"
    );

    if params.target_is_default() {
        // if visiting the full path to the default target, remove the target from the path
        // expects a req_path that looks like `[/:target]/.*`
        return Ok(axum_cached_redirect(
            params
                .rustdoc_url()
                .append_raw_query(original_query.as_deref()),
            CachePolicy::ForeverInCdn,
        )?);
    }

    let storage_path = params.storage_path();

    trace!(
        storage_path,
        inner_path = params.inner_path(),
        "try fetching from storage"
    );

    // Attempt to load the given file from storage.
    let blob = match storage
        .stream_rustdoc_file(
            params.name(),
            &krate.version,
            krate.latest_build_id,
            &storage_path,
            krate.archive_storage,
        )
        .await
    {
        Ok(file) => file,
        Err(err) => {
            if !matches!(err.downcast_ref(), Some(AxumNope::ResourceNotFound))
                && !matches!(err.downcast_ref(), Some(crate::storage::PathNotFoundError))
            {
                error!("got error serving {}: {}", storage_path, err);
            }

            if !params.path_is_folder() && params.file_extension().is_none() {
                // for 404s we try again attaching `/index.html` if:
                // * the path doesn't already ends with `/`, because then we already tried this path
                // * the path doesn't contain a file extension. in this case, we won't ever find
                //   a file with another `/index.html` attached.

                let mut new_path = params.inner_path().trim_end_matches('/').to_owned();
                new_path.push_str("/index.html");
                let params = params.clone().with_inner_path(new_path);

                if storage
                    .rustdoc_file_exists(
                        params.name(),
                        &krate.version,
                        krate.latest_build_id,
                        &params.storage_path(),
                        krate.archive_storage,
                    )
                    .await?
                {
                    return Ok(axum_cached_redirect(
                        params
                            .rustdoc_url()
                            .append_raw_query(original_query.as_deref()),
                        CachePolicy::ForeverInCdn,
                    )?);
                }
            }

            if params.doc_target().is_some() {
                // This is a target, not a module; it may not have been built.
                // Redirect to the default target and show a search page instead of a hard 404.
                // NOTE: I'm not sure about the use-case here.
                // we are forwarding 404s to a target-redirect ( = likely a search),
                // but only if the first element after the version is a target?
                return Ok(axum_cached_redirect(
                    params.target_redirect_url(),
                    CachePolicy::ForeverInCdn,
                )?);
            }

            if storage_path
                == format!(
                    "{}/index.html",
                    krate.target_name.expect(
                        "we check rustdoc_status = true above, and with docs we have target_name"
                    )
                )
            {
                error!(
                    krate = params.name(),
                    version = %krate.version,
                    original_path = params.original_path(),
                    storage_path,
                    "Couldn't find crate documentation root on storage.
                        Something is wrong with the build."
                )
            }

            return Err(AxumNope::ResourceNotFound);
        }
    };

    // Serve non-html files directly
    if !storage_path.ends_with(".html") {
        trace!(?storage_path, "serve asset");

        // default asset caching behaviour is `Cache::ForeverInCdnAndBrowser`.
        // This is an edge-case when we serve invocation specific static assets under `/latest/`:
        // https://github.com/rust-lang/docs.rs/issues/1593
        return Ok(StreamingFile(blob).into_response(if_none_match.as_deref()));
    }

    let latest_release = krate.latest_release()?;

    // Get the latest version of the crate
    let latest_version = latest_release.version.clone();
    let is_latest_version = latest_version == krate.version;
    let is_prerelease = !(krate.version.pre.is_empty());

    // Find the path of the latest version for the `Go to latest` and `Permalink` links
    let permalink_path = params
        .clone()
        .with_req_version(&latest_version)
        .rustdoc_url()
        .append_raw_query(original_query.as_deref());

    let latest_path = if latest_release.build_status.is_success() {
        params
            .clone()
            .with_req_version(&ReqVersion::Latest)
            .target_redirect_url()
    } else {
        params
            .clone()
            .with_req_version(&ReqVersion::Latest)
            .crate_details_url()
    }
    .append_raw_query(original_query.as_deref());

    let current_target = params.doc_target_or_default().unwrap_or_default();

    // Build the page of documentation,
    let page = Arc::new(RustdocPage {
        latest_path,
        permalink_path,
        is_latest_version,
        is_latest_url: params.req_version().is_latest(),
        is_prerelease,
        metadata: krate.metadata.clone(),
        current_target: current_target.to_owned(),
        krate: krate.into(),
        params,
    });
    Ok(page
        .into_response(
            templates,
            otel_metrics,
            blob,
            config.max_parse_memory,
            if_none_match.as_deref(),
        )
        .await)
}

#[instrument(skip_all)]
pub(crate) async fn target_redirect_handler(
    params: RustdocParams,
    mut conn: DbConnection,
    Extension(storage): Extension<Arc<AsyncStorage>>,
) -> AxumResult<impl IntoResponse> {
    let params = params.with_page_kind(PageKind::Rustdoc);

    trace!(params=?params, "target redirect endpoint with params");

    let matched_release = match_version(&mut conn, params.name(), params.req_version())
        .await?
        .into_canonical_req_version_or_else(|_| AxumNope::VersionNotFound)?;
    let params = params.apply_matched_release(&matched_release);

    let crate_details = CrateDetails::from_matched_release(&mut conn, matched_release).await?;
    trace!(?params, "parsed params");

    let storage_path = params.storage_path();
    trace!(storage_path, "checking if path exists in other version");
    let redirect_uri = if storage
        .rustdoc_file_exists(
            params.name(),
            &crate_details.version,
            crate_details.latest_build_id,
            &storage_path,
            crate_details.archive_storage,
        )
        .await?
    {
        // Simple case: page exists in the other target & version, so just change these
        trace!(storage_path, "path exist, redirecting");
        params.rustdoc_url()
    } else {
        trace!(
            storage_path,
            "path doesn't exist, generating redirect to search"
        );
        params.generate_fallback_url()
    };

    trace!(?redirect_uri, "generate URL");
    Ok(axum_cached_redirect(
        redirect_uri,
        if params.req_version().is_latest() {
            CachePolicy::ForeverInCdn
        } else {
            CachePolicy::ForeverInCdnAndStaleInBrowser
        },
    )?)
}

#[derive(Deserialize, Debug)]
pub(crate) struct BadgeQueryParams {
    version: Option<ReqVersion>,
}

#[instrument(skip_all)]
pub(crate) async fn badge_handler(
    Path(name): Path<String>,
    Query(query): Query<BadgeQueryParams>,
) -> AxumResult<impl IntoResponse> {
    let url = url::Url::parse(&format!(
        "https://img.shields.io/docsrs/{name}/{}",
        query.version.unwrap_or_default(),
    ))
    .context("could not parse URL")?;

    Ok((
        StatusCode::MOVED_PERMANENTLY,
        [(http::header::LOCATION, url.to_string())],
        Extension(CachePolicy::ForeverInCdnAndBrowser),
    ))
}

#[derive(Clone, Deserialize, Debug)]
pub(crate) struct JsonDownloadParams {
    pub(crate) format_version: Option<String>,
}

#[instrument(skip_all)]
pub(crate) async fn json_download_handler(
    mut params: RustdocParams,
    Path(json_params): Path<JsonDownloadParams>,
    mut conn: DbConnection,
    Extension(storage): Extension<Arc<AsyncStorage>>,
    wanted_compression: Option<WantedCompression>,
    if_none_match: Option<TypedHeader<IfNoneMatch>>,
) -> AxumResult<AxumResponse> {
    let matched_release = match_version(&mut conn, params.name(), params.req_version())
        .await?
        .assume_exact_name()?
        .into_canonical_req_version_or_else(|version| {
            AxumNope::Redirect(
                params.clone().with_req_version(version).json_download_url(
                    wanted_compression.clone().map(|c| c.0),
                    json_params.format_version.as_deref(),
                ),
                CachePolicy::ForeverInCdn,
            )
        })?;

    // this validates the doc ttarget too
    params = params.apply_matched_release(&matched_release);

    if params.doc_target().is_none() && !params.inner_path().is_empty() {
        // an unkonwn target leads to doc-target being removed, and the target being
        // added to the inner path
        return Err(AxumNope::TargetNotFound);
    }

    if !matched_release.rustdoc_status() {
        // without docs we'll never have JSON docs too
        return Err(AxumNope::ResourceNotFound);
    }

    let krate = CrateDetails::from_matched_release(&mut conn, matched_release).await?;

    let wanted_format_version = if let Some(request_format_version) = json_params.format_version {
        // axum doesn't support extension suffixes in the route yet, not as parameter, and not
        // statically, when combined with a parameter (like `.../{format_version}.gz`).
        // This is solved in matchit 0.8.6, but not yet in axum:
        // https://github.com/ibraheemdev/matchit/issues/17
        // https://github.com/tokio-rs/axum/pull/3143
        //
        // Because of this we have cases where `format_version` also contains a file extension
        // suffix like `.zstd`. `wanted_compression` is already extracted above, so we only
        // need to strip the extension from the `format_version` before trying to parse it.
        let stripped_format_version = if let Some(ref wanted_compression) = wanted_compression {
            request_format_version
                .strip_suffix(&format!(".{}", wanted_compression.file_extension()))
                .expect("should exist")
        } else {
            &request_format_version
        };

        stripped_format_version
            .parse::<RustdocJsonFormatVersion>()
            .context("can't parse format version")?
    } else {
        RustdocJsonFormatVersion::Latest
    };

    let wanted_compression = wanted_compression.map(|c| c.0).unwrap_or_default();

    let target = params.doc_target().unwrap_or_else(|| {
        params
            .default_target()
            .expect("with applied matched version we always have a default target")
    });

    let storage_path = rustdoc_json_path(
        &krate.name,
        &krate.version,
        target,
        wanted_format_version,
        Some(wanted_compression),
    );

    let (mut response, updated_storage_path) = match storage.get_raw_stream(&storage_path).await {
        Ok(file) => (
            StreamingFile(file).into_response(if_none_match.as_deref()),
            None,
        ),
        Err(err) if matches!(err.downcast_ref(), Some(crate::storage::PathNotFoundError)) => {
            // we have old files on the bucket where we stored zstd compressed files,
            // with content-encoding=zstd & just a `.json` file extension.
            // As a fallback, we redirect to that, if zstd was requested (which is also the default).
            if wanted_compression == CompressionAlgorithm::Zstd {
                let storage_path = rustdoc_json_path(
                    &krate.name,
                    &krate.version,
                    target,
                    wanted_format_version,
                    None,
                );
                // we have an old file with a `.json` extension,
                // redirect to that as fallback
                (
                    StreamingFile(storage.get_raw_stream(&storage_path).await?)
                        .into_response(if_none_match.as_deref()),
                    Some(storage_path),
                )
            } else {
                return Err(AxumNope::ResourceNotFound);
            }
        }
        Err(err) => return Err(err.into()),
    };

    // StreamingFile::into_response automatically set the default cache-policy for
    // static assets (ForeverInCdnAndBrowser).
    // Here we override it with the standard policy for build output.
    response.extensions_mut().insert(CachePolicy::ForeverInCdn);

    // set content-disposition to attachment to trigger download in browsers
    // For the attachment filename we can use just the filename without the path,
    // since that already contains all the info.
    let storage_path = updated_storage_path.unwrap_or(storage_path);
    let (_, filename) = storage_path.rsplit_once('/').unwrap_or(("", &storage_path));
    response.headers_mut().insert(
        CONTENT_DISPOSITION,
        generate_content_disposition_header(filename)
            .context("could not generate content-disposition header")?,
    );

    Ok(response)
}

#[instrument(skip_all)]
pub(crate) async fn download_handler(
    params: RustdocParams,
    mut conn: DbConnection,
    Extension(storage): Extension<Arc<AsyncStorage>>,
    if_none_match: Option<TypedHeader<IfNoneMatch>>,
) -> AxumResult<impl IntoResponse> {
    let version = match_version(&mut conn, params.name(), params.req_version())
        .await?
        .assume_exact_name()?
        .into_canonical_req_version_or_else(|version| {
            AxumNope::Redirect(
                params.clone().with_req_version(version).zip_download_url(),
                CachePolicy::ForeverInCdn,
            )
        })?
        .into_version();

    let archive_path = rustdoc_archive_path(params.name(), &version);

    let mut response = StreamingFile(storage.get_raw_stream(&archive_path).await?)
        .into_response(if_none_match.as_deref());

    // StreamingFile::into_response automatically set the default cache-policy for
    // static assets (ForeverInCdnAndBrowser).
    // Here we override it with the standard policy for build output.
    response.extensions_mut().insert(CachePolicy::ForeverInCdn);

    // set content-disposition to attachment to trigger download in browsers
    response.headers_mut().insert(
        CONTENT_DISPOSITION,
        generate_content_disposition_header(&archive_path)
            .context("could not generate content-disposition header")?,
    );

    Ok(response)
}

/// Serves shared resources used by rustdoc-generated documentation.
///
/// This serves files from S3, and is pointed to by the `--static-root-path` flag to rustdoc.
#[instrument(skip_all)]
pub(crate) async fn static_asset_handler(
    Path(path): Path<String>,
    Extension(storage): Extension<Arc<AsyncStorage>>,
    if_none_match: Option<TypedHeader<IfNoneMatch>>,
) -> AxumResult<impl IntoResponse> {
    let storage_path = format!("{RUSTDOC_STATIC_STORAGE_PREFIX}{path}");

    Ok(StreamingFile::from_path(&storage, &storage_path)
        .await?
        .into_response(if_none_match.as_deref()))
}

#[cfg(test)]
mod test {
    use super::*;
    use crate::{
        Config,
        db::types::version::Version,
        docbuilder::{RUSTDOC_JSON_COMPRESSION_ALGORITHMS, read_format_version_from_rustdoc_json},
        registry_api::{CrateOwner, OwnerKind},
        storage::decompress,
        test::*,
        web::{cache::CachePolicy, encode_url_path},
    };
    use anyhow::{Context, Result};
    use chrono::{NaiveDate, Utc};
    use kuchikiki::traits::TendrilSink;
    use pretty_assertions::assert_eq;
    use reqwest::StatusCode;
<<<<<<< HEAD
    use semver::VersionReq;
    use std::collections::BTreeMap;
=======
    use std::{collections::BTreeMap, io};
>>>>>>> 42f000b7
    use test_case::test_case;
    use tracing::info;

    /// try decompressing the zip & read the content
    fn check_archive_consistency(compressed_body: &[u8]) -> anyhow::Result<()> {
        let mut zip = zip::ZipArchive::new(io::Cursor::new(compressed_body))?;
        for i in 0..zip.len() {
            let mut file = zip.by_index(i)?;

            let mut buf = Vec::new();
            io::copy(&mut file, &mut buf)?;
        }

        Ok(())
    }

    async fn try_latest_version_redirect(
        path: &str,
        web: &axum::Router,
        config: &Config,
    ) -> Result<Option<String>, anyhow::Error> {
        web.assert_success(path).await?;
        let response = web.get(path).await?;
        response.assert_cache_control(CachePolicy::ForeverInCdnAndStaleInBrowser, config);
        let data = response.text().await?;
        info!(
            "fetched path {} and got content {}\nhelp: if this is missing the header, remember to add <html><head></head><body></body></html>",
            path, data
        );
        let dom = kuchikiki::parse_html().one(data);

        if let Some(elem) = dom
            .select("form > ul > li > a.warn")
            .expect("invalid selector")
            .next()
        {
            let link = elem.attributes.borrow().get("href").unwrap().to_string();
            let response = web.get(&link).await?;
            response.assert_cache_control(CachePolicy::ForeverInCdn, config);
            assert!(response.status().is_success() || response.status().is_redirection());
            Ok(Some(link))
        } else {
            Ok(None)
        }
    }

    async fn latest_version_redirect(
        path: &str,
        web: &axum::Router,
        config: &Config,
    ) -> Result<String, anyhow::Error> {
        try_latest_version_redirect(path, web, config)
            .await?
            .with_context(|| anyhow::anyhow!("no redirect found for {}", path))
    }

    #[test_case(true)]
    #[test_case(false)]
    // https://github.com/rust-lang/docs.rs/issues/2313
    fn help_html(archive_storage: bool) {
        async_wrapper(|env| async move {
            env.fake_release()
                .await
                .name("krate")
                .version("0.1.0")
                .archive_storage(archive_storage)
                .rustdoc_file("help.html")
                .create()
                .await?;
            let web = env.web_app().await;
            web.assert_success_cached(
                "/krate/0.1.0/help.html",
                CachePolicy::ForeverInCdnAndStaleInBrowser,
                env.config(),
            )
            .await?;

            web.assert_success_and_conditional_get("/krate/0.1.0/help.html")
                .await?;
            Ok(())
        });
    }

    #[test_case(true)]
    #[test_case(false)]
    // regression test for https://github.com/rust-lang/docs.rs/issues/552
    fn settings_html(archive_storage: bool) {
        async_wrapper(|env| async move {
            // first release works, second fails
            env.fake_release()
                .await
                .name("buggy")
                .version("0.1.0")
                .archive_storage(archive_storage)
                .rustdoc_file("settings.html")
                .rustdoc_file("scrape-examples-help.html")
                .rustdoc_file("directory_1/index.html")
                .rustdoc_file("directory_2.html/index.html")
                .rustdoc_file("all.html")
                .rustdoc_file("directory_3/.gitignore")
                .rustdoc_file("directory_4/empty_file_no_ext")
                .create()
                .await?;
            env.fake_release()
                .await
                .name("buggy")
                .version("0.2.0")
                .archive_storage(archive_storage)
                .build_result_failed()
                .create()
                .await?;
            let web = env.web_app().await;
            web.assert_success_cached("/", CachePolicy::ShortInCdnAndBrowser, env.config())
                .await?;
            web.assert_success_cached(
                "/crate/buggy/0.1.0",
                CachePolicy::ForeverInCdnAndStaleInBrowser,
                env.config(),
            )
            .await?;
            web.assert_success_cached(
                "/buggy/0.1.0/directory_1/index.html",
                CachePolicy::ForeverInCdnAndStaleInBrowser,
                env.config(),
            )
            .await?;
            web.assert_success_cached(
                "/buggy/0.1.0/directory_2.html/index.html",
                CachePolicy::ForeverInCdnAndStaleInBrowser,
                env.config(),
            )
            .await?;
            web.assert_success_cached(
                "/buggy/0.1.0/directory_3/.gitignore",
                CachePolicy::ForeverInCdnAndBrowser,
                env.config(),
            )
            .await?;
            web.assert_success_cached(
                "/buggy/0.1.0/settings.html",
                CachePolicy::ForeverInCdnAndStaleInBrowser,
                env.config(),
            )
            .await?;
            web.assert_success_cached(
                "/buggy/0.1.0/scrape-examples-help.html",
                CachePolicy::ForeverInCdnAndStaleInBrowser,
                env.config(),
            )
            .await?;
            web.assert_success_cached(
                "/buggy/0.1.0/all.html",
                CachePolicy::ForeverInCdnAndStaleInBrowser,
                env.config(),
            )
            .await?;
            web.assert_success_cached(
                "/buggy/0.1.0/directory_4/empty_file_no_ext",
                CachePolicy::ForeverInCdnAndBrowser,
                env.config(),
            )
            .await?;
            Ok(())
        });
    }

    #[test_case(true)]
    #[test_case(false)]
    fn default_target_redirects_to_base(archive_storage: bool) {
        async_wrapper(|env| async move {
            env.fake_release()
                .await
                .name("dummy")
                .version("0.1.0")
                .archive_storage(archive_storage)
                .rustdoc_file("dummy/index.html")
                .create()
                .await?;

            let web = env.web_app().await;
            // no explicit default-target
            let base = "/dummy/0.1.0/dummy/";
            web.assert_success_cached(
                base,
                CachePolicy::ForeverInCdnAndStaleInBrowser,
                env.config(),
            )
            .await?;
            web.assert_redirect_cached(
                "/dummy/0.1.0/x86_64-unknown-linux-gnu/dummy/",
                base,
                CachePolicy::ForeverInCdn,
                env.config(),
            )
            .await?;

            web.assert_success_and_conditional_get("/dummy/latest/dummy/")
                .await?;

            // set an explicit target that requires cross-compile
            let target = "x86_64-pc-windows-msvc";
            env.fake_release()
                .await
                .name("dummy")
                .version("0.2.0")
                .archive_storage(archive_storage)
                .rustdoc_file("dummy/index.html")
                .default_target(target)
                .create()
                .await?;
            let base = "/dummy/0.2.0/dummy/";
            web.assert_success_and_conditional_get(base).await?;
            web.assert_redirect("/dummy/0.2.0/x86_64-pc-windows-msvc/dummy/", base)
                .await?;

            // set an explicit target without cross-compile
            // also check that /:crate/:version/:platform/all.html doesn't panic
            let target = "x86_64-unknown-linux-gnu";
            env.fake_release()
                .await
                .name("dummy")
                .version("0.3.0")
                .archive_storage(archive_storage)
                .rustdoc_file("dummy/index.html")
                .rustdoc_file("all.html")
                .default_target(target)
                .create()
                .await?;
            let base = "/dummy/0.3.0/dummy/";
            web.assert_success(base).await?;
            web.assert_redirect("/dummy/0.3.0/x86_64-unknown-linux-gnu/dummy/", base)
                .await?;
            web.assert_redirect(
                "/dummy/0.3.0/x86_64-unknown-linux-gnu/all.html",
                "/dummy/0.3.0/all.html",
            )
            .await?;
            web.assert_redirect("/dummy/0.3.0/", base).await?;
            web.assert_redirect("/dummy/0.3.0/index.html", base).await?;
            Ok(())
        });
    }

    #[test]
    fn latest_url() {
        async_wrapper(|env| async move {
            env.fake_release()
                .await
                .name("dummy")
                .version("0.1.0")
                .archive_storage(true)
                .rustdoc_file("dummy/index.html")
                .create()
                .await?;

            let resp = env
                .web_app()
                .await
                .get("/dummy/latest/dummy/")
                .await?
                .error_for_status()?;

            resp.assert_cache_control(CachePolicy::ForeverInCdn, env.config());
            let body = resp.text().await?;
            assert!(
                body.contains("<a href=\"/crate/dummy/latest/source/\""),
                "{}",
                body
            );
            assert!(body.contains("<a href=\"/crate/dummy/latest\""), "{}", body);
            assert!(body.contains("<a href=\"/dummy/0.1.0/dummy/\""), "{}", body);
            Ok(())
        })
    }

    #[tokio::test(flavor = "multi_thread")]
    async fn cache_headers_on_version() -> Result<()> {
        let env = TestEnvironment::with_config(
            TestEnvironment::base_config()
                .cache_control_stale_while_revalidate(Some(2592000))
                .build()?,
        )
        .await?;

        env.fake_release()
            .await
            .name("dummy")
            .version("0.1.0")
            .archive_storage(true)
            .rustdoc_file("dummy/index.html")
            .create()
            .await?;

        let web = env.web_app().await;

        {
            let resp = web.get("/dummy/latest/dummy/").await?;
            resp.assert_cache_control(CachePolicy::ForeverInCdn, env.config());
            web.assert_conditional_get("/dummy/latest/dummy/", &resp)
                .await?;
        }

        {
            let resp = web.get("/dummy/0.1.0/dummy/").await?;
            resp.assert_cache_control(CachePolicy::ForeverInCdnAndStaleInBrowser, env.config());
            web.assert_conditional_get("/dummy/0.1.0/dummy/", &resp)
                .await?;
        }
        Ok(())
    }

    #[test_case(true)]
    #[test_case(false)]
    fn go_to_latest_version(archive_storage: bool) {
        async_wrapper(|env| async move {
            env.fake_release()
                .await
                .name("dummy")
                .version("0.1.0")
                .archive_storage(archive_storage)
                .rustdoc_file("dummy/blah/index.html")
                .rustdoc_file("dummy/blah/blah.html")
                .rustdoc_file("dummy/struct.will-be-deleted.html")
                .create()
                .await?;
            env.fake_release()
                .await
                .name("dummy")
                .version("0.2.0")
                .archive_storage(archive_storage)
                .rustdoc_file("dummy/blah/index.html")
                .rustdoc_file("dummy/blah/blah.html")
                .create()
                .await?;

            let web = env.web_app().await;

            // check it works at all
            let redirect =
                latest_version_redirect("/dummy/0.1.0/dummy/", &web, env.config()).await?;
            assert_eq!(redirect, "/crate/dummy/latest/target-redirect/dummy/");

            let redirect =
                latest_version_redirect("/dummy/0.1.0/dummy/blah/", &web, env.config()).await?;
            assert_eq!(redirect, "/crate/dummy/latest/target-redirect/dummy/blah/");

            // check it keeps the subpage
            let redirect =
                latest_version_redirect("/dummy/0.1.0/dummy/blah/blah.html", &web, env.config())
                    .await?;
            assert_eq!(
                redirect,
                "/crate/dummy/latest/target-redirect/dummy/blah/blah.html"
            );

            // check it also works for deleted pages
            let redirect = latest_version_redirect(
                "/dummy/0.1.0/dummy/struct.will-be-deleted.html",
                &web,
                env.config(),
            )
            .await?;
            assert_eq!(
                redirect,
                "/crate/dummy/latest/target-redirect/dummy/struct.will-be-deleted.html"
            );

            Ok(())
        })
    }

    #[test_case(true)]
    #[test_case(false)]
    fn go_to_latest_version_keeps_platform(archive_storage: bool) {
        async_wrapper(|env| async move {
            env.fake_release()
                .await
                .name("dummy")
                .version("0.1.0")
                .archive_storage(archive_storage)
                .add_platform("x86_64-pc-windows-msvc")
                .rustdoc_file("dummy/struct.Blah.html")
                .create()
                .await?;
            env.fake_release()
                .await
                .name("dummy")
                .version("0.2.0")
                .archive_storage(archive_storage)
                .add_platform("x86_64-pc-windows-msvc")
                .create()
                .await?;

            let web = env.web_app().await;

            let redirect = latest_version_redirect(
                "/dummy/0.1.0/x86_64-pc-windows-msvc/dummy/index.html",
                &web,
                env.config(),
            )
            .await?;
            assert_eq!(
                redirect,
                "/crate/dummy/latest/target-redirect/x86_64-pc-windows-msvc/dummy/"
            );

            let redirect = latest_version_redirect(
                "/dummy/0.1.0/x86_64-pc-windows-msvc/dummy/",
                &web,
                env.config(),
            )
            .await?;
            assert_eq!(
                redirect,
                "/crate/dummy/latest/target-redirect/x86_64-pc-windows-msvc/dummy/"
            );

            let redirect = latest_version_redirect(
                "/dummy/0.1.0/x86_64-pc-windows-msvc/dummy/struct.Blah.html",
                &web,
                env.config(),
            )
            .await?;
            assert_eq!(
                redirect,
                "/crate/dummy/latest/target-redirect/x86_64-pc-windows-msvc/dummy/struct.Blah.html"
            );

            Ok(())
        })
    }

    #[test_case(true)]
    #[test_case(false)]
    fn redirect_latest_goes_to_crate_if_build_failed(archive_storage: bool) {
        async_wrapper(|env| async move {
            env.fake_release()
                .await
                .name("dummy")
                .version("0.1.0")
                .archive_storage(archive_storage)
                .rustdoc_file("dummy/index.html")
                .create()
                .await?;
            env.fake_release()
                .await
                .name("dummy")
                .version("0.2.0")
                .archive_storage(archive_storage)
                .build_result_failed()
                .create()
                .await?;

            let web = env.web_app().await;
            let redirect =
                latest_version_redirect("/dummy/0.1.0/dummy/", &web, env.config()).await?;
            assert_eq!(redirect, "/crate/dummy/latest");

            Ok(())
        })
    }

    #[test_case(true)]
    #[test_case(false)]
    fn redirect_latest_does_not_go_to_yanked_versions(archive_storage: bool) {
        async_wrapper(|env| async move {
            env.fake_release()
                .await
                .name("dummy")
                .version("0.1.0")
                .archive_storage(archive_storage)
                .rustdoc_file("dummy/index.html")
                .create()
                .await?;
            env.fake_release()
                .await
                .name("dummy")
                .version("0.2.0")
                .archive_storage(archive_storage)
                .rustdoc_file("dummy/index.html")
                .create()
                .await?;
            env.fake_release()
                .await
                .name("dummy")
                .version("0.2.1")
                .archive_storage(archive_storage)
                .rustdoc_file("dummy/index.html")
                .yanked(true)
                .create()
                .await?;

            let web = env.web_app().await;
            let redirect =
                latest_version_redirect("/dummy/0.1.0/dummy/", &web, env.config()).await?;
            assert_eq!(redirect, "/crate/dummy/latest/target-redirect/dummy/");

            let redirect =
                latest_version_redirect("/dummy/0.2.1/dummy/", &web, env.config()).await?;
            assert_eq!(redirect, "/crate/dummy/latest/target-redirect/dummy/");

            Ok(())
        })
    }

    #[test_case(true)]
    #[test_case(false)]
    fn yanked_release_shows_warning_in_nav(archive_storage: bool) {
        async fn has_yanked_warning(path: &str, web: &axum::Router) -> Result<bool, anyhow::Error> {
            web.assert_success(path).await?;
            let data = web.get(path).await?.text().await?;
            Ok(kuchikiki::parse_html()
                .one(data)
                .select("form > ul > li > .warn")
                .expect("invalid selector")
                .any(|el| el.text_contents().contains("yanked")))
        }

        async_wrapper(|env| async move {
            let web = env.web_app().await;

            env.fake_release()
                .await
                .name("dummy")
                .version("0.1.0")
                .archive_storage(archive_storage)
                .rustdoc_file("dummy/index.html")
                .yanked(true)
                .create()
                .await?;

            assert!(has_yanked_warning("/dummy/0.1.0/dummy/", &web).await?);

            env.fake_release()
                .await
                .name("dummy")
                .version("0.2.0")
                .archive_storage(archive_storage)
                .rustdoc_file("dummy/index.html")
                .yanked(true)
                .create()
                .await?;

            assert!(has_yanked_warning("/dummy/0.1.0/dummy/", &web).await?);

            Ok(())
        })
    }

    #[test]
    fn badges_are_urlencoded() {
        async_wrapper(|env| async move {
            env.fake_release()
                .await
                .name("zstd")
                .version("0.5.1+zstd.1.4.4")
                .create()
                .await?;

            let frontend = env.web_app().await;
            let response = frontend
                .assert_redirect_cached_unchecked(
                    "/zstd/badge.svg",
                    "https://img.shields.io/docsrs/zstd/latest",
                    CachePolicy::ForeverInCdnAndBrowser,
                    env.config(),
                )
                .await?;
            assert_eq!(response.status(), StatusCode::MOVED_PERMANENTLY);

            Ok(())
        })
    }

    #[test_case(true)]
    #[test_case(false)]
    fn crate_name_percent_decoded_redirect(archive_storage: bool) {
        async_wrapper(|env| async move {
            env.fake_release()
                .await
                .name("fake-crate")
                .version("0.0.1")
                .archive_storage(archive_storage)
                .rustdoc_file("fake_crate/index.html")
                .create()
                .await?;

            let web = env.web_app().await;
            web.assert_redirect("/fake%2Dcrate", "/fake-crate/latest/fake_crate/")
                .await?;

            Ok(())
        });
    }

    #[test_case(true)]
    #[test_case(false)]
    fn base_redirect_handles_mismatched_separators(archive_storage: bool) {
        async_wrapper(|env| async move {
            let rels = [
                ("dummy-dash", "0.1.0"),
                ("dummy-dash", "0.2.0"),
                ("dummy_underscore", "0.1.0"),
                ("dummy_underscore", "0.2.0"),
                ("dummy_mixed-separators", "0.1.0"),
                ("dummy_mixed-separators", "0.2.0"),
            ];

            for (name, version) in rels {
                env.fake_release()
                    .await
                    .name(name)
                    .version(version)
                    .archive_storage(archive_storage)
                    .rustdoc_file(&(name.replace('-', "_") + "/index.html"))
                    .create()
                    .await?;
            }

            let web = env.web_app().await;

            web.assert_redirect("/dummy_dash", "/dummy-dash/latest/dummy_dash/")
                .await?;
            web.assert_redirect("/dummy_dash/*", "/dummy-dash/latest/dummy_dash/")
                .await?;
            web.assert_redirect("/dummy_dash/0.1.0", "/dummy-dash/0.1.0/dummy_dash/")
                .await?;
            web.assert_redirect(
                "/dummy-underscore",
                "/dummy_underscore/latest/dummy_underscore/",
            )
            .await?;
            web.assert_redirect(
                "/dummy-underscore/*",
                "/dummy_underscore/latest/dummy_underscore/",
            )
            .await?;
            web.assert_redirect(
                "/dummy-underscore/0.1.0",
                "/dummy_underscore/0.1.0/dummy_underscore/",
            )
            .await?;
            web.assert_redirect(
                "/dummy-mixed_separators",
                "/dummy_mixed-separators/latest/dummy_mixed_separators/",
            )
            .await?;
            web.assert_redirect(
                "/dummy_mixed_separators/*",
                "/dummy_mixed-separators/latest/dummy_mixed_separators/",
            )
            .await?;
            web.assert_redirect(
                "/dummy-mixed-separators/0.1.0",
                "/dummy_mixed-separators/0.1.0/dummy_mixed_separators/",
            )
            .await?;

            Ok(())
        })
    }

    #[test_case(true)]
    #[test_case(false)]
    fn specific_pages_do_not_handle_mismatched_separators(archive_storage: bool) {
        async_wrapper(|env| async move {
            env.fake_release()
                .await
                .name("dummy-dash")
                .version("0.1.0")
                .archive_storage(archive_storage)
                .rustdoc_file("dummy_dash/index.html")
                .create()
                .await?;

            env.fake_release()
                .await
                .name("dummy_mixed-separators")
                .version("0.1.0")
                .archive_storage(archive_storage)
                .rustdoc_file("dummy_mixed_separators/index.html")
                .create()
                .await?;

            let web = env.web_app().await;

            web.assert_success("/dummy-dash/0.1.0/dummy_dash/index.html")
                .await?;
            web.assert_redirect_unchecked(
                "/crate/dummy_mixed-separators",
                "/crate/dummy_mixed-separators/latest",
            )
            .await?;

            web.assert_redirect(
                "/dummy_dash/0.1.0/dummy_dash/index.html",
                "/dummy-dash/0.1.0/dummy_dash/",
            )
            .await?;

            assert_eq!(
                web.get("/crate/dummy_mixed_separators/latest")
                    .await?
                    .status(),
                StatusCode::NOT_FOUND
            );

            Ok(())
        })
    }

    #[test]
    fn nonexistent_crate_404s() {
        async_wrapper(|env| async move {
            assert_eq!(
                env.web_app().await.get("/dummy").await?.status(),
                StatusCode::NOT_FOUND
            );

            Ok(())
        })
    }

    #[test]
    fn no_target_target_redirect_404s() {
        async_wrapper(|env| async move {
            assert_eq!(
                env.web_app()
                    .await
                    .get("/crate/dummy/0.1.0/target-redirect")
                    .await?
                    .status(),
                StatusCode::NOT_FOUND
            );

            assert_eq!(
                env.web_app()
                    .await
                    .get("/crate/dummy/0.1.0/target-redirect/")
                    .await?
                    .status(),
                StatusCode::NOT_FOUND
            );

            Ok(())
        })
    }

    #[test_case(true)]
    #[test_case(false)]
    fn platform_links_go_to_current_path(archive_storage: bool) {
        async fn get_platform_links(
            path: &str,
            web: &axum::Router,
        ) -> Result<Vec<(String, String, String)>, anyhow::Error> {
            web.assert_success(path).await?;
            let data = web.get(path).await?.text().await?;
            let dom = kuchikiki::parse_html().one(data);
            Ok(dom
                .select(r#"a[aria-label="Platform"] + ul li a"#)
                .expect("invalid selector")
                .map(|el| {
                    let attributes = el.attributes.borrow();
                    let url = attributes.get("href").expect("href").to_string();
                    let rel = attributes.get("rel").unwrap_or("").to_string();
                    let name = el.text_contents();
                    (name, url, rel)
                })
                .collect())
        }
        async fn assert_platform_links(
            web: &axum::Router,
            path: &str,
            links: &[(&str, &str)],
        ) -> Result<(), anyhow::Error> {
            let mut links: BTreeMap<_, _> = links.iter().copied().collect();

            for (platform, link, rel) in dbg!(get_platform_links(path, web).await?) {
                assert_eq!(rel, "nofollow");
                web.assert_redirect(&link, links.remove(platform.as_str()).unwrap())
                    .await?;
            }

            assert!(links.is_empty());

            Ok(())
        }

        async_wrapper(|env| async move {
            let web = env.web_app().await;

            // no explicit default-target
            env.fake_release()
                .await
                .name("dummy")
                .version("0.1.0")
                .archive_storage(archive_storage)
                .rustdoc_file("dummy/index.html")
                .rustdoc_file("dummy/struct.Dummy.html")
                .add_target("x86_64-unknown-linux-gnu")
                .create()
                .await?;

            assert_platform_links(
                &web,
                "/dummy/0.1.0/dummy/",
                &[("x86_64-unknown-linux-gnu", "/dummy/0.1.0/dummy/")],
            )
            .await?;

            assert_platform_links(
                &web,
                "/dummy/0.1.0/dummy/",
                &[("x86_64-unknown-linux-gnu", "/dummy/0.1.0/dummy/")],
            )
            .await?;

            assert_platform_links(
                &web,
                "/dummy/0.1.0/dummy/struct.Dummy.html",
                &[(
                    "x86_64-unknown-linux-gnu",
                    "/dummy/0.1.0/dummy/struct.Dummy.html",
                )],
            )
            .await?;

            assert_platform_links(
                &web,
                "/dummy/latest/dummy/",
                &[("x86_64-unknown-linux-gnu", "/dummy/latest/dummy/")],
            )
            .await?;

            assert_platform_links(
                &web,
                "/dummy/latest/dummy/index.html",
                &[("x86_64-unknown-linux-gnu", "/dummy/latest/dummy/")],
            )
            .await?;

            assert_platform_links(
                &web,
                "/dummy/latest/dummy/struct.Dummy.html",
                &[(
                    "x86_64-unknown-linux-gnu",
                    "/dummy/latest/dummy/struct.Dummy.html",
                )],
            )
            .await?;

            // set an explicit target that requires cross-compile
            env.fake_release()
                .await
                .name("dummy")
                .version("0.2.0")
                .archive_storage(archive_storage)
                .rustdoc_file("dummy/index.html")
                .rustdoc_file("dummy/struct.Dummy.html")
                .default_target("x86_64-pc-windows-msvc")
                .create()
                .await?;

            assert_platform_links(
                &web,
                "/dummy/0.2.0/dummy/",
                &[("x86_64-pc-windows-msvc", "/dummy/0.2.0/dummy/")],
            )
            .await?;

            assert_platform_links(
                &web,
                "/dummy/0.2.0/dummy/index.html",
                &[("x86_64-pc-windows-msvc", "/dummy/0.2.0/dummy/")],
            )
            .await?;

            assert_platform_links(
                &web,
                "/dummy/0.2.0/dummy/struct.Dummy.html",
                &[(
                    "x86_64-pc-windows-msvc",
                    "/dummy/0.2.0/dummy/struct.Dummy.html",
                )],
            )
            .await?;

            assert_platform_links(
                &web,
                "/dummy/latest/dummy/",
                &[("x86_64-pc-windows-msvc", "/dummy/latest/dummy/")],
            )
            .await?;

            assert_platform_links(
                &web,
                "/dummy/latest/dummy/index.html",
                &[("x86_64-pc-windows-msvc", "/dummy/latest/dummy/")],
            )
            .await?;

            assert_platform_links(
                &web,
                "/dummy/latest/dummy/struct.Dummy.html",
                &[(
                    "x86_64-pc-windows-msvc",
                    "/dummy/latest/dummy/struct.Dummy.html",
                )],
            )
            .await?;

            // set an explicit target without cross-compile
            env.fake_release()
                .await
                .name("dummy")
                .version("0.3.0")
                .archive_storage(archive_storage)
                .rustdoc_file("dummy/index.html")
                .rustdoc_file("dummy/struct.Dummy.html")
                .default_target("x86_64-unknown-linux-gnu")
                .create()
                .await?;

            assert_platform_links(
                &web,
                "/dummy/0.3.0/dummy/",
                &[("x86_64-unknown-linux-gnu", "/dummy/0.3.0/dummy/")],
            )
            .await?;

            assert_platform_links(
                &web,
                "/dummy/0.3.0/dummy/index.html",
                &[("x86_64-unknown-linux-gnu", "/dummy/0.3.0/dummy/")],
            )
            .await?;

            assert_platform_links(
                &web,
                "/dummy/0.3.0/dummy/struct.Dummy.html",
                &[(
                    "x86_64-unknown-linux-gnu",
                    "/dummy/0.3.0/dummy/struct.Dummy.html",
                )],
            )
            .await?;

            assert_platform_links(
                &web,
                "/dummy/latest/dummy/",
                &[("x86_64-unknown-linux-gnu", "/dummy/latest/dummy/")],
            )
            .await?;

            assert_platform_links(
                &web,
                "/dummy/latest/dummy/index.html",
                &[("x86_64-unknown-linux-gnu", "/dummy/latest/dummy/")],
            )
            .await?;

            assert_platform_links(
                &web,
                "/dummy/latest/dummy/struct.Dummy.html",
                &[(
                    "x86_64-unknown-linux-gnu",
                    "/dummy/latest/dummy/struct.Dummy.html",
                )],
            )
            .await?;

            // multiple targets
            env.fake_release()
                .await
                .name("dummy")
                .version("0.4.0")
                .archive_storage(archive_storage)
                .rustdoc_file("settings.html")
                .rustdoc_file("dummy/index.html")
                .rustdoc_file("dummy/struct.Dummy.html")
                .rustdoc_file("dummy/struct.DefaultOnly.html")
                .rustdoc_file("x86_64-pc-windows-msvc/settings.html")
                .rustdoc_file("x86_64-pc-windows-msvc/dummy/index.html")
                .rustdoc_file("x86_64-pc-windows-msvc/dummy/struct.Dummy.html")
                .rustdoc_file("x86_64-pc-windows-msvc/dummy/struct.WindowsOnly.html")
                .default_target("x86_64-unknown-linux-gnu")
                .add_target("x86_64-pc-windows-msvc")
                .create()
                .await?;

            assert_platform_links(
                &web,
                "/dummy/0.4.0/settings.html",
                &[
                    (
                        "x86_64-pc-windows-msvc",
                        "/dummy/0.4.0/x86_64-pc-windows-msvc/settings.html",
                    ),
                    ("x86_64-unknown-linux-gnu", "/dummy/0.4.0/settings.html"),
                ],
            )
            .await?;

            assert_platform_links(
                &web,
                "/dummy/latest/settings.html",
                &[
                    (
                        "x86_64-pc-windows-msvc",
                        "/dummy/latest/x86_64-pc-windows-msvc/settings.html",
                    ),
                    ("x86_64-unknown-linux-gnu", "/dummy/latest/settings.html"),
                ],
            )
            .await?;

            assert_platform_links(
                &web,
                "/dummy/0.4.0/dummy/",
                &[
                    (
                        "x86_64-pc-windows-msvc",
                        "/dummy/0.4.0/x86_64-pc-windows-msvc/dummy/",
                    ),
                    ("x86_64-unknown-linux-gnu", "/dummy/0.4.0/dummy/"),
                ],
            )
            .await?;

            assert_platform_links(
                &web,
                "/dummy/0.4.0/x86_64-pc-windows-msvc/dummy/",
                &[
                    (
                        "x86_64-pc-windows-msvc",
                        "/dummy/0.4.0/x86_64-pc-windows-msvc/dummy/",
                    ),
                    ("x86_64-unknown-linux-gnu", "/dummy/0.4.0/dummy/"),
                ],
            )
            .await?;

            assert_platform_links(
                &web,
                "/dummy/0.4.0/dummy/",
                &[
                    (
                        "x86_64-pc-windows-msvc",
                        "/dummy/0.4.0/x86_64-pc-windows-msvc/dummy/",
                    ),
                    ("x86_64-unknown-linux-gnu", "/dummy/0.4.0/dummy/"),
                ],
            )
            .await?;

            assert_platform_links(
                &web,
                "/dummy/0.4.0/dummy/struct.DefaultOnly.html",
                &[
                    (
                        "x86_64-pc-windows-msvc",
                        "/dummy/0.4.0/x86_64-pc-windows-msvc/dummy/?search=DefaultOnly",
                    ),
                    (
                        "x86_64-unknown-linux-gnu",
                        "/dummy/0.4.0/dummy/struct.DefaultOnly.html",
                    ),
                ],
            )
            .await?;

            assert_platform_links(
                &web,
                "/dummy/0.4.0/dummy/struct.Dummy.html",
                &[
                    (
                        "x86_64-pc-windows-msvc",
                        "/dummy/0.4.0/x86_64-pc-windows-msvc/dummy/struct.Dummy.html",
                    ),
                    (
                        "x86_64-unknown-linux-gnu",
                        "/dummy/0.4.0/dummy/struct.Dummy.html",
                    ),
                ],
            )
            .await?;

            assert_platform_links(
                &web,
                "/dummy/0.4.0/x86_64-pc-windows-msvc/dummy/struct.Dummy.html",
                &[
                    (
                        "x86_64-pc-windows-msvc",
                        "/dummy/0.4.0/x86_64-pc-windows-msvc/dummy/struct.Dummy.html",
                    ),
                    (
                        "x86_64-unknown-linux-gnu",
                        "/dummy/0.4.0/dummy/struct.Dummy.html",
                    ),
                ],
            )
            .await?;

            assert_platform_links(
                &web,
                "/dummy/0.4.0/x86_64-pc-windows-msvc/dummy/struct.WindowsOnly.html",
                &[
                    (
                        "x86_64-pc-windows-msvc",
                        "/dummy/0.4.0/x86_64-pc-windows-msvc/dummy/struct.WindowsOnly.html",
                    ),
                    (
                        "x86_64-unknown-linux-gnu",
                        "/dummy/0.4.0/dummy/?search=WindowsOnly",
                    ),
                ],
            )
            .await?;

            Ok(())
        });
    }

    #[test]
    fn test_target_redirect_with_corrected_name() {
        async_wrapper(|env| async move {
            env.fake_release()
                .await
                .name("foo_ab")
                .version("0.0.1")
                .archive_storage(true)
                .create()
                .await?;

            let web = env.web_app().await;
            web.assert_redirect_unchecked(
                "/crate/foo-ab/0.0.1/target-redirect/x86_64-unknown-linux-gnu",
                "/foo-ab/0.0.1/foo_ab/",
            )
            .await?;
            // `-` becomes `_` but we keep the query arguments.
            web.assert_redirect_unchecked(
                "/foo-ab/0.0.1/foo_ab/?search=a",
                "/foo_ab/0.0.1/foo_ab/?search=a",
            )
            .await?;
            Ok(())
        })
    }

    #[test]
    fn test_target_redirect_not_found() {
        async_wrapper(|env| async move {
            let web = env.web_app().await;
            assert_eq!(
                web.get("/crate/fdsafdsafdsafdsa/0.1.0/target-redirect/aarch64-apple-darwin/")
                    .await?
                    .status(),
                StatusCode::NOT_FOUND,
            );
            Ok(())
        })
    }

    #[test]
    fn test_redirect_to_latest_302() {
        async_wrapper(|env| async move {
            env.fake_release()
                .await
                .name("dummy")
                .version("1.0.0")
                .create()
                .await?;
            let web = env.web_app().await;
            web.assert_redirect_cached(
                "/dummy",
                "/dummy/latest/dummy/",
                CachePolicy::ForeverInCdn,
                env.config(),
            )
            .await?;
            Ok(())
        })
    }

    #[test_case(true)]
    #[test_case(false)]
    fn test_fully_yanked_crate_404s(archive_storage: bool) {
        async_wrapper(|env| async move {
            env.fake_release()
                .await
                .name("dummy")
                .version("1.0.0")
                .archive_storage(archive_storage)
                .yanked(true)
                .create()
                .await?;

            assert_eq!(
                env.web_app()
                    .await
                    .get("/crate/dummy/latest")
                    .await?
                    .status(),
                StatusCode::NOT_FOUND
            );

            assert_eq!(
                env.web_app().await.get("/dummy/").await?.status(),
                StatusCode::NOT_FOUND
            );

            Ok(())
        })
    }

    #[test_case(true)]
    #[test_case(false)]
    fn test_no_trailing_target_slash(archive_storage: bool) {
        // regression test for https://github.com/rust-lang/docs.rs/issues/856
        async_wrapper(|env| async move {
            env.fake_release()
                .await
                .name("dummy")
                .version("0.1.0")
                .archive_storage(archive_storage)
                .create()
                .await?;
            let web = env.web_app().await;
            web.assert_redirect(
                "/crate/dummy/0.1.0/target-redirect/aarch64-apple-darwin",
                "/dummy/0.1.0/dummy/",
            )
            .await?;
            env.fake_release()
                .await
                .name("dummy")
                .version("0.2.0")
                .archive_storage(archive_storage)
                .add_platform("aarch64-apple-darwin")
                .create()
                .await?;
            web.assert_redirect(
                "/crate/dummy/0.2.0/target-redirect/aarch64-apple-darwin",
                "/dummy/0.2.0/aarch64-apple-darwin/dummy/",
            )
            .await?;
            web.assert_redirect(
                "/crate/dummy/0.2.0/target-redirect/platform-that-does-not-exist",
                "/dummy/0.2.0/dummy/",
            )
            .await?;
            Ok(())
        })
    }

    #[test]
    fn test_redirect_crate_coloncolon_path() {
        async_wrapper(|env| async move {
            let web = env.web_app().await;
            env.fake_release()
                .await
                .name("some_random_crate")
                .create()
                .await?;
            env.fake_release()
                .await
                .name("some_other_crate")
                .create()
                .await?;

            web.assert_redirect(
                "/some_random_crate::somepath",
                "/some_random_crate/latest/some_random_crate/?search=somepath",
            )
            .await?;
            web.assert_redirect(
                "/some_random_crate::some::path",
                "/some_random_crate/latest/some_random_crate/?search=some%3A%3Apath",
            )
            .await?;
            web.assert_redirect(
                "/some_random_crate::some::path?go_to_first=true",
                "/some_random_crate/latest/some_random_crate/?go_to_first=true&search=some%3A%3Apath",
            ).await?;

            web.assert_redirect_unchecked(
                "/std::some::path",
                "https://doc.rust-lang.org/stable/std/?search=some%3A%3Apath",
            )
            .await?;

            Ok(())
        })
    }

    #[test]
    // regression test for https://github.com/rust-lang/docs.rs/pull/885#issuecomment-655147643
    fn test_no_panic_on_missing_kind() {
        async_wrapper(|env| async move {
            let id = env
                .fake_release()
                .await
                .name("strum")
                .version("0.13.0")
                .create()
                .await?;

            let mut conn = env.async_db().async_conn().await;
            // https://stackoverflow.com/questions/18209625/how-do-i-modify-fields-inside-the-new-postgresql-json-datatype
            sqlx::query!(
                    r#"UPDATE releases SET dependencies = dependencies::jsonb #- '{0,2}' WHERE id = $1"#, id.0
            ).execute(&mut *conn).await?;

            let web = env.web_app().await;
            web.assert_success("/strum/0.13.0/strum/").await?;
            web.assert_success("/crate/strum/0.13.0").await?;
            Ok(())
        })
    }

    #[test]
    // regression test for https://github.com/rust-lang/docs.rs/pull/885#issuecomment-655154405
    fn test_readme_rendered_as_html() {
        async_wrapper(|env| async move {
            let readme = "# Overview";
            env.fake_release()
                .await
                .name("strum")
                .version("0.18.0")
                .readme(readme)
                .create()
                .await?;
            let page = kuchikiki::parse_html().one(
                env.web_app()
                    .await
                    .get("/crate/strum/0.18.0")
                    .await?
                    .text()
                    .await?,
            );
            let rendered = page.select_first("#main").expect("missing readme");
            println!("{}", rendered.text_contents());
            rendered
                .as_node()
                .select_first("h1")
                .expect("`# Overview` was not rendered as HTML");
            Ok(())
        })
    }

    #[test]
    // regression test for https://github.com/rust-lang/docs.rs/pull/885#issuecomment-655149288
    fn test_build_status_is_accurate() {
        async_wrapper(|env| async move {
            env.fake_release()
                .await
                .name("hexponent")
                .version("0.3.0")
                .create()
                .await?;
            env.fake_release()
                .await
                .name("hexponent")
                .version("0.2.0")
                .build_result_failed()
                .create()
                .await?;
            let web = env.web_app().await;

            let status = |version| {
                let web = web.clone();
                async move {
                    let page = kuchikiki::parse_html()
                        .one(web.get("/crate/hexponent/0.3.0").await?.text().await?);
                    let selector = format!(r#"ul > li a[href="/crate/hexponent/{version}"]"#);
                    let anchor = page
                        .select(&selector)
                        .unwrap()
                        .find(|a| a.text_contents().trim().split(" ").next().unwrap() == version)
                        .unwrap();
                    let attributes = anchor.as_node().as_element().unwrap().attributes.borrow();
                    let classes = attributes.get("class").unwrap();
                    Ok::<_, anyhow::Error>(classes.split(' ').all(|c| c != "warn"))
                }
            };

            assert!(status("0.3.0").await?);
            assert!(!status("0.2.0").await?);
            Ok(())
        })
    }

    #[test]
    fn test_crate_release_version_and_date() {
        async_wrapper(|env| async move {
            env.fake_release()
                .await
                .name("hexponent")
                .version("0.3.0")
                .release_time(
                    NaiveDate::from_ymd_opt(2021, 1, 12)
                        .unwrap()
                        .and_hms_milli_opt(0, 0, 0, 0)
                        .unwrap()
                        .and_local_timezone(Utc)
                        .unwrap(),
                )
                .create()
                .await?;
            env.fake_release()
                .await
                .name("hexponent")
                .version("0.2.0")
                .release_time(
                    NaiveDate::from_ymd_opt(2020, 12, 1)
                        .unwrap()
                        .and_hms_milli_opt(0, 0, 0, 0)
                        .unwrap()
                        .and_local_timezone(Utc)
                        .unwrap(),
                )
                .create()
                .await?;
            let web = env.web_app().await;

            let status = |version, date| {
                let web = web.clone();
                async move {
                    let page = kuchikiki::parse_html()
                        .one(web.get("/crate/hexponent/0.3.0").await?.text().await?);
                    let selector = format!(r#"ul > li a[href="/crate/hexponent/{version}"]"#);
                    let full = format!("{version} ({date})");
                    Result::<bool, anyhow::Error>::Ok(page.select(&selector).unwrap().any(|a| {
                        eprintln!("++++++> {:?}", a.text_contents());
                        a.text_contents().trim() == full
                    }))
                }
            };

            assert!(status("0.3.0", "2021-01-12").await?);
            assert!(status("0.2.0", "2020-12-01").await?);
            Ok(())
        })
    }

    #[test_case(true)]
    #[test_case(false)]
    fn test_no_trailing_rustdoc_slash(archive_storage: bool) {
        async_wrapper(|env| async move {
            env.fake_release()
                .await
                .name("tokio")
                .version("0.2.21")
                .archive_storage(archive_storage)
                .rustdoc_file("tokio/time/index.html")
                .create()
                .await?;

            env.web_app()
                .await
                .assert_redirect("/tokio/0.2.21/tokio/time", "/tokio/0.2.21/tokio/time/")
                .await?;

            Ok(())
        })
    }

    #[test_case(true)]
    #[test_case(false)]
    fn test_non_ascii(archive_storage: bool) {
        async_wrapper(|env| async move {
            env.fake_release()
                .await
                .name("const_unit_poc")
                .version("1.0.0")
                .archive_storage(archive_storage)
                .rustdoc_file("const_unit_poc/units/constant.Ω.html")
                .create()
                .await?;
            env.web_app()
                .await
                .assert_success(&encode_url_path(
                    "/const_unit_poc/1.0.0/const_unit_poc/units/constant.Ω.html",
                ))
                .await?;
            Ok(())
        })
    }

    #[test_case(true)]
    #[test_case(false)]
    fn test_latest_version_keeps_query(archive_storage: bool) {
        async_wrapper(|env| async move {
            env.fake_release()
                .await
                .name("tungstenite")
                .version("0.10.0")
                .archive_storage(archive_storage)
                .rustdoc_file("tungstenite/index.html")
                .create()
                .await?;
            env.fake_release()
                .await
                .name("tungstenite")
                .version("0.11.0")
                .archive_storage(archive_storage)
                .rustdoc_file("tungstenite/index.html")
                .create()
                .await?;
            assert_eq!(
                latest_version_redirect(
                    "/tungstenite/0.10.0/tungstenite/?search=String+-%3E+Message",
                    &env.web_app().await,
                    env.config()
                )
                .await?,
                "/crate/tungstenite/latest/target-redirect/tungstenite/?search=String+-%3E+Message",
            );
            Ok(())
        });
    }

    #[test_case(true)]
    #[test_case(false)]
    fn latest_version_works_when_source_deleted(archive_storage: bool) {
        async_wrapper(|env| async move {
            env.fake_release()
                .await
                .name("pyo3")
                .version("0.2.7")
                .archive_storage(archive_storage)
                .source_file("src/objects/exc.rs", b"//! some docs")
                .create()
                .await?;
            env.fake_release()
                .await
                .name("pyo3")
                .version("0.13.2")
                .create()
                .await?;
            let target_redirect = "/crate/pyo3/latest/target-redirect/src/pyo3/objects/exc.rs.html";
            let web = env.web_app().await;
            assert_eq!(
                latest_version_redirect(
                    "/pyo3/0.2.7/src/pyo3/objects/exc.rs.html",
                    &web,
                    env.config(),
                )
                .await?,
                target_redirect
            );

            web.assert_redirect(target_redirect, "/pyo3/latest/pyo3/?search=exc")
                .await?;
            Ok(())
        })
    }

    fn parse_release_links_from_menu(body: &str) -> Vec<String> {
        kuchikiki::parse_html()
            .one(body)
            .select(r#"ul > li > a"#)
            .expect("invalid selector")
            .map(|elem| elem.attributes.borrow().get("href").unwrap().to_string())
            .collect()
    }

    #[test_case(true)]
    #[test_case(false)]
    fn test_version_link_goes_to_docs(archive_storage: bool) {
        async_wrapper(|env| async move {
            env.fake_release()
                .await
                .name("hexponent")
                .version("0.3.0")
                .archive_storage(archive_storage)
                .rustdoc_file("hexponent/index.html")
                .add_target("x86_64-unknown-linux-gnu")
                .default_target("x86_64-pc-windows-msvc")
                .create()
                .await?;
            env.fake_release()
                .await
                .name("hexponent")
                .version("0.3.1")
                .archive_storage(archive_storage)
                .rustdoc_file("hexponent/index.html")
                .rustdoc_file("hexponent/something.html")
                .add_target("x86_64-unknown-linux-gnu")
                .default_target("x86_64-pc-windows-msvc")
                .create()
                .await?;

            // test rustdoc pages stay on the documentation
            let releases_response = env
                .web_app()
                .await
                .get("/crate/hexponent/0.3.1/menus/releases/x86_64-unknown-linux-gnu/hexponent/index.html")
                .await?;
            assert!(releases_response.status().is_success());
            releases_response.assert_cache_control(CachePolicy::ForeverInCdn, env.config());
            assert_eq!(
                parse_release_links_from_menu(&releases_response.text().await?),
                vec![
                    "/crate/hexponent/0.3.1/target-redirect/x86_64-unknown-linux-gnu/hexponent/"
                        .to_owned(),
                    "/crate/hexponent/0.3.0/target-redirect/x86_64-unknown-linux-gnu/hexponent/"
                        .to_owned(),
                ]
            );

            // test if target-redirect includes path
            let releases_response = env
                .web_app()
                .await
                .get("/crate/hexponent/0.3.1/menus/releases/hexponent/something.html")
                .await?;
            assert!(releases_response.status().is_success());
            releases_response.assert_cache_control(CachePolicy::ForeverInCdn, env.config());
            assert_eq!(
                parse_release_links_from_menu(&releases_response.text().await?),
                vec![
                    "/crate/hexponent/0.3.1/target-redirect/hexponent/something.html".to_owned(),
                    "/crate/hexponent/0.3.0/target-redirect/hexponent/something.html".to_owned(),
                ]
            );

            // test /crate pages stay on /crate
            let page = kuchikiki::parse_html().one(
                env.web_app()
                    .await
                    .get("/crate/hexponent/0.3.0")
                    .await?
                    .text()
                    .await?,
            );
            let selector = r#"ul > li a[href="/crate/hexponent/0.3.1"]"#.to_string();
            assert_eq!(
                page.select(&selector).unwrap().count(),
                1,
                "link to /crate not found"
            );

            Ok(())
        })
    }

    #[test]
    fn test_repository_link_in_topbar_dropdown() {
        async_wrapper(|env| async move {
            env.fake_release()
                .await
                .name("testing")
                .repo("https://git.example.com")
                .version("0.1.0")
                .rustdoc_file("testing/index.html")
                .create()
                .await?;

            let dom = kuchikiki::parse_html().one(
                env.web_app()
                    .await
                    .get("/testing/0.1.0/testing/")
                    .await?
                    .text()
                    .await?,
            );

            assert_eq!(
                dom.select(r#"ul > li a[href="https://git.example.com"]"#)
                    .unwrap()
                    .count(),
                1,
            );

            Ok(())
        })
    }

    #[test]
    fn test_repository_link_in_topbar_dropdown_github() {
        async_wrapper(|env| async move {
            env.fake_release()
                .await
                .name("testing")
                .version("0.1.0")
                .rustdoc_file("testing/index.html")
                .github_stats("https://git.example.com", 123, 321, 333)
                .create()
                .await?;

            let dom = kuchikiki::parse_html().one(
                env.web_app()
                    .await
                    .get("/testing/0.1.0/testing/")
                    .await?
                    .text()
                    .await?,
            );

            assert_eq!(
                dom.select(r#"ul > li a[href="https://git.example.com"]"#)
                    .unwrap()
                    .count(),
                1,
            );

            Ok(())
        })
    }

    #[test]
    fn test_owner_links_with_team() {
        async_wrapper(|env| async move {
            env.fake_release()
                .await
                .name("testing")
                .version("0.1.0")
                .add_owner(CrateOwner {
                    login: "some-user".into(),
                    kind: OwnerKind::User,
                    avatar: "".into(),
                })
                .add_owner(CrateOwner {
                    login: "some-team".into(),
                    kind: OwnerKind::Team,
                    avatar: "".into(),
                })
                .create()
                .await?;

            let dom = kuchikiki::parse_html().one(
                env.web_app()
                    .await
                    .get("/testing/0.1.0/testing/")
                    .await?
                    .text()
                    .await?,
            );

            let owner_links: Vec<_> = dom
                .select(r#"#topbar-owners > li > a"#)
                .expect("invalid selector")
                .map(|el| {
                    let attributes = el.attributes.borrow();
                    let url = attributes.get("href").expect("href").trim().to_string();
                    let name = el.text_contents().trim().to_string();
                    (name, url)
                })
                .collect();

            assert_eq!(
                owner_links,
                vec![
                    (
                        "some-user".into(),
                        "https://crates.io/users/some-user".into()
                    ),
                    (
                        "some-team".into(),
                        "https://crates.io/teams/some-team".into()
                    ),
                ]
            );

            Ok(())
        })
    }

    #[test]
    fn test_dependency_optional_suffix() {
        async_wrapper(|env| async move {
            env.fake_release()
                .await
                .name("testing")
                .version("0.1.0")
                .rustdoc_file("testing/index.html")
                .add_dependency(
                    dummy_metadata_dependency()
                        .name("optional-dep".to_string())
                        .req(VersionReq::parse("1.2.3").unwrap())
                        .optional(true)
                        .build()
                        .unwrap(),
                )
                .create()
                .await?;

            let dom = kuchikiki::parse_html().one(dbg!(
                env.web_app()
                    .await
                    .get("/testing/0.1.0/testing/")
                    .await?
                    .error_for_status()?
                    .text()
                    .await?
            ));
            assert!(
                dom.select(
                    r#"a[href="/optional-dep/^1.2.3/"] > i[class="dependencies normal"] + i"#
                )
                .expect("should have optional dependency")
                .any(|el| { el.text_contents().contains("optional") })
            );
            let dom = kuchikiki::parse_html().one(
                env.web_app()
                    .await
                    .get("/crate/testing/0.1.0")
                    .await?
                    .text()
                    .await?,
            );
            assert!(
                dom.select(
                    r#"a[href="/crate/optional-dep/^1.2.3"] > i[class="dependencies normal"] + i"#
                )
                .expect("should have optional dependency")
                .any(|el| { el.text_contents().contains("optional") })
            );
            Ok(())
        })
    }

    #[test_case(true)]
    #[test_case(false)]
    fn test_missing_target_redirects_to_search(archive_storage: bool) {
        async_wrapper(|env| async move {
            env.fake_release()
                .await
                .name("winapi")
                .version("0.3.9")
                .archive_storage(archive_storage)
                .rustdoc_file("winapi/macro.ENUM.html")
                .create()
                .await?;

            let web = env.web_app().await;
            web.assert_redirect(
                "/winapi/0.3.9/x86_64-unknown-linux-gnu/winapi/macro.ENUM.html",
                "/winapi/0.3.9/winapi/macro.ENUM.html",
            )
            .await?;

            web.assert_not_found("/winapi/0.3.9/winapi/struct.not_here.html")
                .await?;

            Ok(())
        })
    }

    #[test_case(true)]
    #[test_case(false)]
    fn test_redirect_source_not_rust(archive_storage: bool) {
        async_wrapper(|env| async move {
            env.fake_release()
                .await
                .name("winapi")
                .version("0.3.8")
                .archive_storage(archive_storage)
                .source_file("src/docs.md", b"created by Peter Rabbit")
                .create()
                .await?;

            env.fake_release()
                .await
                .name("winapi")
                .version("0.3.9")
                .archive_storage(archive_storage)
                .create()
                .await?;

            let web = env.web_app().await;
            web.assert_success("/winapi/0.3.8/src/winapi/docs.md.html")
                .await?;
            // people can end up here from clicking "go to latest" while in source view
            web.assert_redirect(
                "/crate/winapi/0.3.9/target-redirect/src/winapi/docs.md.html",
                "/winapi/0.3.9/winapi/",
            )
            .await?;
            Ok(())
        })
    }

    #[test]
    fn noindex_nonlatest() {
        async_wrapper(|env| async move {
            env.fake_release()
                .await
                .name("dummy")
                .version("0.1.0")
                .rustdoc_file("dummy/index.html")
                .create()
                .await?;

            let web = env.web_app().await;

            assert!(
                web.get("/dummy/0.1.0/dummy/")
                    .await?
                    .headers()
                    .get("x-robots-tag")
                    .unwrap()
                    .to_str()
                    .unwrap()
                    .contains("noindex")
            );

            assert!(
                web.get("/dummy/latest/dummy/")
                    .await?
                    .headers()
                    .get("x-robots-tag")
                    .is_none()
            );
            Ok(())
        })
    }

    #[test]
    fn download_unknown_version_404() {
        async_wrapper(|env| async move {
            let web = env.web_app().await;
            web.assert_not_found("/crate/dummy/0.1.0/download").await?;

            Ok(())
        });
    }

    #[test]
    fn download_old_storage_version_404() {
        async_wrapper(|env| async move {
            env.fake_release()
                .await
                .name("dummy")
                .version("0.1.0")
                .archive_storage(false)
                .create()
                .await?;

            let web = env.web_app().await;
            web.assert_not_found("/crate/dummy/0.1.0/download").await?;

            Ok(())
        });
    }

    #[tokio::test(flavor = "multi_thread")]
    async fn download_semver() -> Result<()> {
        let env = TestEnvironment::with_config(TestEnvironment::base_config().build()?).await?;

        env.fake_release()
            .await
            .name("dummy")
            .version("0.1.0")
            .archive_storage(true)
            .create()
            .await?;

        let web = env.web_app().await;

        web.assert_redirect_cached(
            "/crate/dummy/0.1/download",
            "/crate/dummy/0.1.0/download",
            CachePolicy::ForeverInCdn,
            env.config(),
        )
        .await?;
        Ok(())
    }

    #[tokio::test(flavor = "multi_thread")]
    async fn download_specfic_version() -> Result<()> {
        let env = TestEnvironment::new().await?;

        env.fake_release()
            .await
            .name("dummy")
            .version("0.1.0")
            .archive_storage(true)
            .create()
            .await?;

        let web = env.web_app().await;
        let path = "/crate/dummy/0.1.0/download";

        let resp = web
            .assert_success_cached(path, CachePolicy::ForeverInCdn, env.config())
            .await?;
        assert_eq!(
            resp.headers().get(CONTENT_DISPOSITION).unwrap(),
            "attachment; filename=\"rustdoc-dummy-0.1.0.zip\""
        );
        web.assert_conditional_get(path, &resp).await?;

        check_archive_consistency(&web.assert_success(path).await?.bytes().await?)?;

        Ok(())
    }

    #[tokio::test(flavor = "multi_thread")]
    async fn download_latest_version() -> Result<()> {
        let env = TestEnvironment::new().await?;

        env.fake_release()
            .await
            .name("dummy")
            .version("0.1.0")
            .archive_storage(true)
            .create()
            .await?;

        env.fake_release()
            .await
            .name("dummy")
            .version("0.2.0")
            .archive_storage(true)
            .create()
            .await?;

        let web = env.web_app().await;
        let path = "/crate/dummy/latest/download";

        let resp = web
            .assert_success_cached(path, CachePolicy::ForeverInCdn, env.config())
            .await?;
        assert_eq!(
            resp.headers().get(CONTENT_DISPOSITION).unwrap(),
            "attachment; filename=\"rustdoc-dummy-0.2.0.zip\""
        );
        web.assert_conditional_get(path, &resp).await?;

        check_archive_consistency(&web.assert_success(path).await?.bytes().await?)?;

        Ok(())
    }

    #[test_case("something.js")]
    #[test_case("something.css")]
    fn serve_release_specific_static_assets(name: &str) {
        async_wrapper(|env| async move {
            env.fake_release()
                .await
                .name("dummy")
                .version("0.1.0")
                .archive_storage(true)
                .rustdoc_file_with(name, b"content")
                .create()
                .await?;

            let web = env.web_app().await;

            assert_eq!(
                web.assert_success(&format!("/dummy/0.1.0/{name}"))
                    .await?
                    .text()
                    .await?,
                "content"
            );

            web.assert_success_and_conditional_get(&format!("/dummy/0.1.0/{name}"))
                .await?;

            Ok(())
        })
    }

    #[tokio::test(flavor = "multi_thread")]
    #[test_case("folder/file.js")]
    #[test_case("root.css")]
    async fn test_static_asset_handler(path: &str) -> Result<()> {
        let env = TestEnvironment::new().await?;

        let storage = env.async_storage();
        storage
            .store_one(
                format!("{RUSTDOC_STATIC_STORAGE_PREFIX}{path}"),
                b"static content",
            )
            .await?;

        let web = env.web_app().await;

        assert_eq!(
            web.assert_success(&format!("/-/rustdoc.static/{path}"),)
                .await?
                .text()
                .await?,
            "static content"
        );

        web.assert_success_and_conditional_get(&format!("/-/rustdoc.static/{path}"))
            .await?;

        Ok(())
    }

    #[test_case("search-1234.js")]
    #[test_case("settings-1234.js")]
    fn fallback_to_root_storage_for_some_js_assets(path: &str) {
        // tests for two separate things needed to serve old rustdoc content
        // 1. `/{crate}/{version}/asset.js`, where we try to find the assets in the rustdoc archive
        // 2. `/asset.js` where we try to find it in RUSTDOC_STATIC_STORAGE_PREFIX
        //
        // For 2), new builds use the assets from RUSTDOC_STATIC_STORAGE_PREFIX via
        // `/-/rustdoc.static/asset.js`.
        //
        // For 1) I'm actually not sure, new builds don't seem to have these assets.
        // ( the logic is special-cased to `search-` and `settings-` prefixes.)
        async_wrapper(|env| async move {
            env.fake_release()
                .await
                .name("dummy")
                .version("0.1.0")
                .archive_storage(true)
                .create()
                .await?;

            const ROOT_ASSET: &str = "normalize-20200403-1.44.0-nightly-74bd074ee.css";

            let storage = env.async_storage();
            storage.store_one(ROOT_ASSET, *b"content").await?;
            storage.store_one(path, *b"more_content").await?;

            let web = env.web_app().await;

            let response = web.get(&format!("/dummy/0.1.0/{ROOT_ASSET}")).await?;
            assert_eq!(
                response.status(),
                StatusCode::NOT_FOUND,
                "{:?}",
                response.headers().get("Location"),
            );

            for (path, expected_content) in [
                (format!("/{ROOT_ASSET}"), "content"),
                (format!("/dummy/0.1.0/{path}"), "more_content"),
            ] {
                let resp = web.assert_success(&path).await?;
                web.assert_conditional_get(&path, &resp).await?;
                assert_eq!(resp.text().await?, expected_content);
            }

            Ok(())
        })
    }

    #[test]
    fn redirect_with_encoded_chars_in_path() {
        async_wrapper(|env| async move {
            env.fake_release()
                .await
                .name("clap")
                .version("2.24.0")
                .add_platform("i686-pc-windows-gnu")
                .archive_storage(true)
                .create()
                .await?;
            let web = env.web_app().await;

            web.assert_redirect_cached_unchecked(
                "/clap/2.24.0/i686-pc-windows-gnu/clap/which%20is%20a%20part%20of%20%5B%60Display%60%5D",
                "/crate/clap/2.24.0/target-redirect/i686-pc-windows-gnu/clap/which%20is%20a%20part%20of%20[%60Display%60]",
                CachePolicy::ForeverInCdn,
                env.config(),
            ).await?;

            Ok(())
        })
    }

    #[test]
    fn search_with_encoded_chars_in_path() {
        async_wrapper(|env| async move {
            env.fake_release()
                .await
                .name("clap")
                .version("2.24.0")
                .archive_storage(true)
                .create()
                .await?;
            let web = env.web_app().await;

            web.assert_redirect_cached_unchecked(
                "/clap/latest/clapproc%20macro%20%60Parser%60%20not%20expanded:%20Cannot%20create%20expander%20for",
                "/clap/latest/clap/clapproc%20macro%20%60Parser%60%20not%20expanded:%20Cannot%20create%20expander%20for",
                CachePolicy::ForeverInCdn,
                env.config(),
            ).await?;

            Ok(())
        })
    }

    #[test_case("/something/1.2.3/some_path/", "/crate/something/1.2.3")]
    #[test_case("/something/latest/some_path/", "/crate/something/latest")]
    fn rustdoc_page_from_failed_build_redirects_to_crate(path: &str, expected: &str) {
        async_wrapper(|env| async move {
            env.fake_release()
                .await
                .name("something")
                .version("1.2.3")
                .archive_storage(true)
                .build_result_failed()
                .create()
                .await?;
            let web = env.web_app().await;

            web.assert_redirect_cached(path, expected, CachePolicy::ForeverInCdn, env.config())
                .await?;

            Ok(())
        })
    }

    #[test_case(true)]
    #[test_case(false)]
    fn test_redirect_with_query_args(archive_storage: bool) {
        async_wrapper(|env| async move {
            env.fake_release()
                .await
                .name("fake")
                .version("0.0.1")
                .archive_storage(archive_storage)
                .rustdoc_file("fake/index.html")
                .binary(true) // binary => rustdoc_status = false
                .create()
                .await?;

            let web = env.web_app().await;
            web.assert_redirect("/fake?a=b", "/crate/fake/latest?a=b")
                .await?;

            Ok(())
        });
    }

    #[test_case("/crate/dummy/0.1/json", "/crate/dummy/0.1.0/json")]
    #[tokio::test(flavor = "multi_thread")]
    async fn json_download_semver_redirect(path: &str, expected_redirect: &str) -> Result<()> {
        let env = TestEnvironment::new().await?;

        env.fake_release()
            .await
            .name("dummy")
            .version("0.1.0")
            .archive_storage(true)
            .default_target("x86_64-unknown-linux-gnu")
            .add_target("i686-pc-windows-msvc")
            .create()
            .await?;

        env.fake_release()
            .await
            .name("dummy")
            .version("0.2.0")
            .archive_storage(true)
            .default_target("x86_64-unknown-linux-gnu")
            .add_target("i686-pc-windows-msvc")
            .create()
            .await?;

        let web = env.web_app().await;

        web.assert_redirect_cached(
            path,
            expected_redirect,
            CachePolicy::ForeverInCdn,
            env.config(),
        )
        .await?;
        Ok(())
    }

    #[test_case(
        "latest/json",
        CompressionAlgorithm::Zstd,
        "x86_64-unknown-linux-gnu",
        "latest",
        "0.2.0"
    )]
    #[test_case(
        "latest/json.gz",
        CompressionAlgorithm::Gzip,
        "x86_64-unknown-linux-gnu",
        "latest",
        "0.2.0"
    )]
    #[test_case(
        "0.1.0/json",
        CompressionAlgorithm::Zstd,
        "x86_64-unknown-linux-gnu",
        "latest",
        "0.1.0"
    )]
    #[test_case(
        "latest/json/latest",
        CompressionAlgorithm::Zstd,
        "x86_64-unknown-linux-gnu",
        "latest",
        "0.2.0"
    )]
    #[test_case(
        "latest/json/latest.gz",
        CompressionAlgorithm::Gzip,
        "x86_64-unknown-linux-gnu",
        "latest",
        "0.2.0"
    )]
    #[test_case(
        "latest/json/42",
        CompressionAlgorithm::Zstd,
        "x86_64-unknown-linux-gnu",
        "42",
        "0.2.0"
    )]
    #[test_case(
        "latest/i686-pc-windows-msvc/json",
        CompressionAlgorithm::Zstd,
        "i686-pc-windows-msvc",
        "latest",
        "0.2.0"
    )]
    #[test_case(
        "latest/i686-pc-windows-msvc/json.gz",
        CompressionAlgorithm::Gzip,
        "i686-pc-windows-msvc",
        "latest",
        "0.2.0"
    )]
    #[test_case(
        "latest/i686-pc-windows-msvc/json/42",
        CompressionAlgorithm::Zstd,
        "i686-pc-windows-msvc",
        "42",
        "0.2.0"
    )]
    #[test_case(
        "latest/i686-pc-windows-msvc/json/42.gz",
        CompressionAlgorithm::Gzip,
        "i686-pc-windows-msvc",
        "42",
        "0.2.0"
    )]
    #[test_case(
        "latest/i686-pc-windows-msvc/json/42.zst",
        CompressionAlgorithm::Zstd,
        "i686-pc-windows-msvc",
        "42",
        "0.2.0"
    )]
    #[tokio::test(flavor = "multi_thread")]
    async fn json_download(
        request_path_suffix: &str,
        expected_compression: CompressionAlgorithm,
        expected_target: &str,
        expected_format_version: &str,
        expected_version: &str,
    ) -> Result<()> {
        let env = TestEnvironment::new().await?;

        env.fake_release()
            .await
            .name("dummy")
            .version("0.1.0")
            .archive_storage(true)
            .default_target("x86_64-unknown-linux-gnu")
            .add_target("i686-pc-windows-msvc")
            .create()
            .await?;

        env.fake_release()
            .await
            .name("dummy")
            .version("0.2.0")
            .archive_storage(true)
            .default_target("x86_64-unknown-linux-gnu")
            .add_target("i686-pc-windows-msvc")
            .create()
            .await?;

        let web = env.web_app().await;

        let path = format!("/crate/dummy/{request_path_suffix}");
        let resp = web
            .assert_success_cached(&path, CachePolicy::ForeverInCdn, env.config())
            .await?;
        assert_eq!(
            resp.headers().get(CONTENT_DISPOSITION).unwrap(),
            &format!(
                "attachment; filename=\"dummy_{expected_version}_{expected_target}_{expected_format_version}.json.{}\"",
                expected_compression.file_extension()
            )
        );
        web.assert_conditional_get(&path, &resp).await?;

        {
            let compressed_body = web.assert_success(&path).await?.bytes().await?.to_vec();
            let json_body = decompress(&*compressed_body, expected_compression, usize::MAX)?;
            assert_eq!(
                read_format_version_from_rustdoc_json(&*json_body)?,
                // for both "Latest", and "Version(42)", the version number in json is the
                // specific number.
                "42".parse().unwrap()
            );
        }

        Ok(())
    }

    #[test_case("")]
    #[test_case(".zst")]
    #[tokio::test(flavor = "multi_thread")]
    async fn test_json_download_fallback_to_old_files_without_compression_extension(
        ext: &str,
    ) -> Result<()> {
        let env = TestEnvironment::new().await?;

        const NAME: &str = "dummy";
        const VERSION: Version = Version::new(0, 1, 0);
        const TARGET: &str = "x86_64-unknown-linux-gnu";
        const FORMAT_VERSION: RustdocJsonFormatVersion = RustdocJsonFormatVersion::Latest;

        env.fake_release()
            .await
            .name(NAME)
            .version(VERSION)
            .archive_storage(true)
            .default_target(TARGET)
            .create()
            .await?;

        let storage = env.async_storage();

        let zstd_blob = storage
            .get(
                &rustdoc_json_path(
                    NAME,
                    &VERSION,
                    TARGET,
                    FORMAT_VERSION,
                    Some(CompressionAlgorithm::Zstd),
                ),
                usize::MAX,
            )
            .await?;

        for compression in RUSTDOC_JSON_COMPRESSION_ALGORITHMS {
            let path =
                rustdoc_json_path(NAME, &VERSION, TARGET, FORMAT_VERSION, Some(*compression));
            storage.delete_prefix(&path).await?;
            assert!(!storage.exists(&path).await?);
        }
        storage
            .store_one(
                &rustdoc_json_path(NAME, &VERSION, TARGET, FORMAT_VERSION, None),
                zstd_blob.content,
            )
            .await?;

        let web = env.web_app().await;

        let path = format!("/crate/dummy/latest/json{ext}");
        let resp = web
            .assert_success_cached(&path, CachePolicy::ForeverInCdn, env.config())
            .await?;
        assert_eq!(
            resp.headers().get(CONTENT_DISPOSITION).unwrap(),
            &format!("attachment; filename=\"{NAME}_{VERSION}_{TARGET}_latest.json\""),
        );
        web.assert_conditional_get(&path, &resp).await?;
        Ok(())
    }

    #[test_case("0.1.0/json"; "rustdoc status false")]
    #[test_case("0.2.0/unknown-target/json"; "unknown target")]
    #[test_case("0.2.0/json/99"; "target file doesnt exist")]
    #[test_case("0.42.0/json"; "unknown version")]
    #[tokio::test(flavor = "multi_thread")]
    async fn json_download_not_found(request_path_suffix: &str) -> Result<()> {
        let env = TestEnvironment::new().await?;

        env.fake_release()
            .await
            .name("dummy")
            .version("0.1.0")
            .archive_storage(true)
            .default_target("x86_64-unknown-linux-gnu")
            .add_target("i686-pc-windows-msvc")
            .binary(true) // binary => rustdoc_status = false
            .create()
            .await?;

        env.fake_release()
            .await
            .name("dummy")
            .version("0.2.0")
            .archive_storage(true)
            .default_target("x86_64-unknown-linux-gnu")
            .add_target("i686-pc-windows-msvc")
            .create()
            .await?;

        let web = env.web_app().await;

        let response = web
            .get(&format!("/crate/dummy/{request_path_suffix}"))
            .await?;
        assert!(response.headers().get(CONTENT_DISPOSITION).is_none());
        assert_eq!(response.status(), StatusCode::NOT_FOUND);
        Ok(())
    }

    #[tokio::test(flavor = "multi_thread")]
    #[test_case("/dummy/"; "only krate")]
    #[test_case("/dummy/latest/"; "with version")]
    #[test_case("/dummy/latest/dummy"; "target-name as path, without trailing slash")]
    #[test_case("/dummy/latest/dummy/"; "final target")]
    async fn test_full_latest_url_without_trailing_slash(path: &str) -> Result<()> {
        // test for https://github.com/rust-lang/docs.rs/issues/2989

        let env = TestEnvironment::new().await?;

        env.fake_release()
            .await
            .name("dummy")
            .version("1.0.0")
            .create()
            .await?;

        let web = env.web_app().await;
        const TARGET: &str = "/dummy/latest/dummy/";
        if path == TARGET {
            web.get(path).await?.status().is_success();
        } else {
            web.assert_redirect_unchecked(path, "/dummy/latest/dummy/")
                .await?;
        }

        Ok(())
    }
    #[tokio::test(flavor = "multi_thread")]
    #[test_case(
        "/dummy/latest/other_path",
        "/dummy/latest/dummy/other_path";
        "other path, without trailing slash"
    )]
    #[test_case(
        "/dummy/latest/other_path.html",
        "/dummy/latest/dummy/other_path.html";
        "other html path, without trailing slash"
    )]
    async fn test_full_latest_url_some_path_but_trailing_slash(
        path: &str,
        expected_redirect: &str,
    ) -> Result<()> {
        // test for https://github.com/rust-lang/docs.rs/issues/2989

        let env = TestEnvironment::new().await?;

        env.fake_release()
            .await
            .name("dummy")
            .version("1.0.0")
            .create()
            .await?;

        let web = env.web_app().await;
        web.assert_redirect_unchecked(path, expected_redirect)
            .await?;

        Ok(())
    }

    #[tokio::test(flavor = "multi_thread")]
    async fn test_fetch_item_with_semver_url() -> Result<()> {
        // https://github.com/rust-lang/docs.rs/issues/3036
        // This fixes an issue where we mistakenly attached a
        // trailing `/` to a rustdoc URL when redirecting
        // to the exact version, coming from a semver version.
        let env = TestEnvironment::new().await?;

        env.fake_release()
            .await
            .name("itertools")
            .version("0.14.0")
            .rustdoc_file("itertools/trait.Itertools.html")
            .create()
            .await?;

        let web = env.web_app().await;
        web.assert_redirect(
            "/itertools/^0.14/itertools/trait.Itertools.html",
            "/itertools/0.14.0/itertools/trait.Itertools.html",
        )
        .await?;

        Ok(())
    }
}<|MERGE_RESOLUTION|>--- conflicted
+++ resolved
@@ -2,12 +2,13 @@
 
 use crate::{
     AsyncStorage, BUILD_VERSION, Config, RUSTDOC_STATIC_STORAGE_PREFIX,
+    db::types::dependencies::ReleaseDependency,
     registry_api::OwnerKind,
     storage::{
         CompressionAlgorithm, RustdocJsonFormatVersion, StreamingBlob, rustdoc_archive_path,
         rustdoc_json_path,
     },
-    utils::{self, Dependency},
+    utils::{self},
     web::{
         MetaData, ReqVersion, axum_cached_redirect,
         cache::CachePolicy,
@@ -401,7 +402,7 @@
     documentation_url: Option<String>,
     repository_url: Option<String>,
     owners: Vec<(String, String, OwnerKind)>,
-    dependencies: Vec<Dependency>,
+    dependencies: Vec<ReleaseDependency>,
     total_items: Option<i32>,
     documented_items: Option<i32>,
 }
@@ -1089,12 +1090,8 @@
     use kuchikiki::traits::TendrilSink;
     use pretty_assertions::assert_eq;
     use reqwest::StatusCode;
-<<<<<<< HEAD
     use semver::VersionReq;
-    use std::collections::BTreeMap;
-=======
     use std::{collections::BTreeMap, io};
->>>>>>> 42f000b7
     use test_case::test_case;
     use tracing::info;
 
